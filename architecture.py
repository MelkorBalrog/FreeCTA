--- conflicted
+++ resolved
@@ -42,11 +42,7 @@
         if diagram_id and diagram_id in self.repo.diagrams:
             diagram = self.repo.diagrams[diagram_id]
         else:
-<<<<<<< HEAD
             diagram = self.repo.create_diagram(title, name=title, diag_id=diagram_id)
-=======
-            diagram = self.repo.create_diagram(title, diag_id=diagram_id)
->>>>>>> 52930904
         self.diagram_id = diagram.diag_id
         self.protocol("WM_DELETE_WINDOW", self.on_close)
 
@@ -373,7 +369,6 @@
             ttk.Combobox(master, textvariable=self.diagram_var, values=list(ids.keys())).grid(row=row, column=1, padx=4, pady=2)
             row += 1
 
-<<<<<<< HEAD
     def add_port(self):
         name = simpledialog.askstring("Port", "Name:", parent=self)
         if name:
@@ -383,31 +378,6 @@
         sel = list(self.port_list.curselection())
         for idx in reversed(sel):
             self.port_list.delete(idx)
-=======
-        repo = SysMLRepository.get_instance()
-        if self.obj.obj_type == "Use Case":
-            diags = [d for d in repo.diagrams.values() if d.diag_type == "Activity Diagram"]
-            names = [d.name or d.diag_id for d in diags]
-            ids = {d.name or d.diag_id: d.diag_id for d in diags}
-            ttk.Label(master, text="Activity Diagram:").grid(row=row, column=0, sticky="e", padx=4, pady=2)
-            self.diag_map = ids
-            cur_id = repo.get_linked_diagram(self.obj.element_id)
-            cur_name = next((n for n, i in ids.items() if i == cur_id), "")
-            self.diagram_var = tk.StringVar(value=cur_name)
-            ttk.Combobox(master, textvariable=self.diagram_var, values=list(ids.keys())).grid(row=row, column=1, padx=4, pady=2)
-            row += 1
-        elif self.obj.obj_type == "Block":
-            diags = [d for d in repo.diagrams.values() if d.diag_type == "Internal Block Diagram"]
-            names = [d.name or d.diag_id for d in diags]
-            ids = {d.name or d.diag_id: d.diag_id for d in diags}
-            ttk.Label(master, text="Internal Block Diagram:").grid(row=row, column=0, sticky="e", padx=4, pady=2)
-            self.diag_map = ids
-            cur_id = repo.get_linked_diagram(self.obj.element_id)
-            cur_name = next((n for n, i in ids.items() if i == cur_id), "")
-            self.diagram_var = tk.StringVar(value=cur_name)
-            ttk.Combobox(master, textvariable=self.diagram_var, values=list(ids.keys())).grid(row=row, column=1, padx=4, pady=2)
-            row += 1
->>>>>>> 52930904
         
     def apply(self):
         self.obj.properties["name"] = self.name_var.get()
@@ -482,10 +452,6 @@
         ]
         super().__init__(master, "Internal Block Diagram", tools, diagram_id)
 
-<<<<<<< HEAD
-
-=======
->>>>>>> 52930904
 class NewDiagramDialog(simpledialog.Dialog):
     """Dialog to create a new diagram and assign a name and type."""
 
@@ -506,8 +472,6 @@
     def apply(self):
         self.name = self.name_var.get()
         self.diag_type = self.type_var.get()
-<<<<<<< HEAD
-
 
 class DiagramPropertiesDialog(simpledialog.Dialog):
     """Dialog to edit a diagram's metadata."""
@@ -532,10 +496,6 @@
         self.diagram.description = self.desc_var.get()
         self.diagram.color = self.color_var.get()
 
-
-=======
-        
->>>>>>> 52930904
 class ArchitectureManagerDialog(tk.Toplevel):
     """Manage packages and diagrams in a hierarchical tree."""
 
@@ -549,10 +509,7 @@
         btns = ttk.Frame(self)
         btns.pack(fill=tk.X, padx=4, pady=4)
         ttk.Button(btns, text="Open", command=self.open).pack(side=tk.LEFT, padx=2)
-<<<<<<< HEAD
         ttk.Button(btns, text="Properties", command=self.properties).pack(side=tk.LEFT, padx=2)
-=======
->>>>>>> 52930904
         ttk.Button(btns, text="New Package", command=self.new_package).pack(side=tk.LEFT, padx=2)
         ttk.Button(btns, text="New Diagram", command=self.new_diagram).pack(side=tk.LEFT, padx=2)
         ttk.Button(btns, text="Delete", command=self.delete).pack(side=tk.LEFT, padx=2)
@@ -627,7 +584,6 @@
             self.repo.delete_diagram(item[5:])
         else:
             self.repo.delete_package(item)
-<<<<<<< HEAD
         self.populate()
 
     def properties(self):
@@ -636,7 +592,4 @@
             diag = self.repo.diagrams.get(item[5:])
             if diag:
                 DiagramPropertiesDialog(self, diag)
-                self.populate()
-=======
-        self.populate()
->>>>>>> 52930904
+                self.populate()