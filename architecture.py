import tkinter as tk
from tkinter import ttk, simpledialog, messagebox
from dataclasses import dataclass, field
from typing import Dict, List, Tuple

from sysml_repository import SysMLRepository, SysMLDiagram

from sysml_spec import SYSML_PROPERTIES


_next_obj_id = 1


def _get_next_id() -> int:
    global _next_obj_id
    val = _next_obj_id
    _next_obj_id += 1
    return val


@dataclass
class SysMLObject:
    obj_id: int
    obj_type: str
    x: float
    y: float
    element_id: str | None = None
    width: float = 80.0
    height: float = 40.0
    properties: Dict[str, str] = field(default_factory=dict)


@dataclass
class DiagramConnection:
    src: int
    dst: int
    conn_type: str
    style: str = "Straight"  # Straight, Squared, Custom
    points: List[Tuple[float, float]] = field(default_factory=list)


class SysMLDiagramWindow(tk.Toplevel):
    """Base window for simple SysML diagrams with zoom and pan support."""

    def __init__(self, master, title, tools, diagram_id: str | None = None, app=None):
        super().__init__(master)
        self.app = app
        self.title(title)
        self.geometry("800x600")

        self.repo = SysMLRepository.get_instance()
        if diagram_id and diagram_id in self.repo.diagrams:
            diagram = self.repo.diagrams[diagram_id]
        else:
            diagram = self.repo.create_diagram(title, name=title, diag_id=diagram_id)
        self.diagram_id = diagram.diag_id
        self.protocol("WM_DELETE_WINDOW", self.on_close)

        # Load any saved objects and connections for this diagram
        self.objects: List[SysMLObject] = [
            SysMLObject(**data) for data in getattr(diagram, "objects", [])
        ]
        self.connections: List[DiagramConnection] = [
            DiagramConnection(**data) for data in getattr(diagram, "connections", [])
        ]
        if self.objects:
            global _next_obj_id
            _next_obj_id = max(o.obj_id for o in self.objects) + 1

        self.zoom = 1.0
        self.current_tool = None
        self.start = None
        self.selected_obj: SysMLObject | None = None
        self.drag_offset = (0, 0)
        self.clipboard: SysMLObject | None = None
        self.resizing_obj: SysMLObject | None = None
        self.resize_edge: str | None = None

        self.toolbox = ttk.Frame(self)
        self.toolbox.pack(side=tk.LEFT, fill=tk.Y)

        # Always provide a select tool
        tools = ["Select"] + tools
        for tool in tools:
            ttk.Button(self.toolbox, text=tool,
                       command=lambda t=tool: self.select_tool(t)).pack(
                fill=tk.X, padx=2, pady=2)

        self.canvas = tk.Canvas(self, bg="white")
        self.canvas.pack(side=tk.RIGHT, fill=tk.BOTH, expand=True)

        self.canvas.bind("<Button-1>", self.on_left_press)
        self.canvas.bind("<B1-Motion>", self.on_left_drag)
        self.canvas.bind("<ButtonRelease-1>", self.on_left_release)
        self.canvas.bind("<Double-Button-1>", self.on_double_click)
        self.canvas.bind("<ButtonPress-3>", self.on_rc_press)
        self.canvas.bind("<B3-Motion>", self.on_rc_drag)
        self.canvas.bind("<Control-MouseWheel>", self.on_ctrl_mousewheel)
        self.bind("<Control-c>", self.copy_selected)
        self.bind("<Control-x>", self.cut_selected)
        self.bind("<Control-v>", self.paste_selected)
        self.bind("<Delete>", self.delete_selected)

        self.redraw()

    def select_tool(self, tool):
        self.current_tool = tool
        self.start = None
        cursor = "arrow"
        if tool != "Select":
            cursor = "crosshair" if tool in (
                "Association",
                "Include",
                "Extend",
                "Flow",
                "Connector",
            ) else "tcross"
        self.canvas.configure(cursor=cursor)

    # ------------------------------------------------------------
    # Event handlers
    # ------------------------------------------------------------
    def on_left_press(self, event):
        x = self.canvas.canvasx(event.x)
        y = self.canvas.canvasy(event.y)
        obj = self.find_object(x, y)
        t = self.current_tool

        if t in ("Association", "Include", "Extend", "Flow", "Connector"):
            if self.start is None:
                if obj:
                    self.start = obj
            else:
                if obj and obj != self.start:
                    conn = DiagramConnection(self.start.obj_id, obj.obj_id, t)
                    self.connections.append(conn)
                    src_id = self.start.element_id
                    dst_id = obj.element_id
                    if src_id and dst_id:
                        rel = self.repo.create_relationship(t, src_id, dst_id)
                        self.repo.add_relationship_to_diagram(self.diagram_id, rel.rel_id)
                    ConnectionDialog(self, conn)
                self.start = None
                self.redraw()
        elif t and t != "Select":
            pkg = self.repo.diagrams[self.diagram_id].package
            element = self.repo.create_element(t, owner=pkg)
            self.repo.add_element_to_diagram(self.diagram_id, element.elem_id)
            new_obj = SysMLObject(_get_next_id(), t, x / self.zoom, y / self.zoom,
                                  element_id=element.elem_id)
            if t == "Block":
                new_obj.height = 140.0
                new_obj.width = 160.0
            elif t == "System Boundary":
                new_obj.width = 200.0
                new_obj.height = 120.0
            elif t in ("Decision", "Merge"):
                new_obj.width = 40.0
                new_obj.height = 40.0
            elif t == "Initial":
                new_obj.width = 20.0
                new_obj.height = 20.0
            elif t == "Final":
                new_obj.width = 30.0
                new_obj.height = 30.0
            elif t in ("Fork", "Join"):
                new_obj.width = 60.0
                new_obj.height = 10.0
            key = f"{t.replace(' ', '')}Usage"

            for prop in SYSML_PROPERTIES.get(key, []):
                new_obj.properties.setdefault(prop, "")
            element.properties.update(new_obj.properties)
            self.objects.append(new_obj)
            self.redraw()
        else:
            if obj:
                self.selected_obj = obj
                self.drag_offset = (x / self.zoom - obj.x, y / self.zoom - obj.y)
                self.resizing_obj = None
                self.resize_edge = self.hit_resize_handle(obj, x, y)
                if self.resize_edge:
                    self.resizing_obj = obj
                self.redraw()
            else:
                # allow clicking on the resize handle even if outside the object
                if self.selected_obj:
                    self.resize_edge = self.hit_resize_handle(self.selected_obj, x, y)
                    if self.resize_edge:
                        self.resizing_obj = self.selected_obj
                        return
                self.selected_obj = None
                self.resizing_obj = None
                self.resize_edge = None
                self.redraw()

    def on_left_drag(self, event):
        if not self.selected_obj:
            return
        x = self.canvas.canvasx(event.x)
        y = self.canvas.canvasy(event.y)
        if self.resizing_obj:
            obj = self.resizing_obj
            cx = obj.x * self.zoom
            cy = obj.y * self.zoom
            if "e" in self.resize_edge or "w" in self.resize_edge:
                obj.width = max(10.0, 2 * abs(x - cx) / self.zoom)
            if "n" in self.resize_edge or "s" in self.resize_edge:
                if obj.obj_type not in ("Fork", "Join"):
                    obj.height = max(10.0, 2 * abs(y - cy) / self.zoom)
            self.redraw()
            return
        if self.selected_obj.obj_type == "Port" and "parent" in self.selected_obj.properties:
            parent = self.get_object(int(self.selected_obj.properties["parent"]))
            if parent:
                self.selected_obj.x = x / self.zoom
                self.selected_obj.y = y / self.zoom
                self.snap_port_to_parent(self.selected_obj, parent)
        else:
            self.selected_obj.x = x / self.zoom - self.drag_offset[0]
            self.selected_obj.y = y / self.zoom - self.drag_offset[1]
        self.redraw()

    def on_left_release(self, _event):
        self.start = None
        self.resizing_obj = None
        self.resize_edge = None

    def on_double_click(self, event):
        x = self.canvas.canvasx(event.x)
        y = self.canvas.canvasy(event.y)
        obj = self.find_object(x, y)
        if obj:
            diag_id = self.repo.get_linked_diagram(obj.element_id)
            if diag_id and diag_id in self.repo.diagrams:
                diag = self.repo.diagrams[diag_id]
                if diag.diag_type == "Activity Diagram":
                    ActivityDiagramWindow(self.master, self.app, diagram_id=diag_id)
                    return
                if diag.diag_type == "Internal Block Diagram":
                    InternalBlockDiagramWindow(self.master, self.app, diagram_id=diag_id)
                    return
            SysMLObjectDialog(self, obj)
            self.redraw()
        else:
            conn = self.find_connection(x, y)
            if conn:
                ConnectionDialog(self, conn)
                self.redraw()

    def on_rc_press(self, event):
        self.canvas.scan_mark(event.x, event.y)

    def on_rc_drag(self, event):
        self.canvas.scan_dragto(event.x, event.y, gain=1)

    def on_ctrl_mousewheel(self, event):
        if event.delta > 0:
            self.zoom_in()
        else:
            self.zoom_out()

    # ------------------------------------------------------------
    # Utility methods
    # ------------------------------------------------------------
    def find_object(self, x: float, y: float) -> SysMLObject | None:
        for obj in reversed(self.objects):
            ox = obj.x * self.zoom
            oy = obj.y * self.zoom
            w = obj.width * self.zoom / 2
            h = obj.height * self.zoom / 2
            if ox - w <= x <= ox + w and oy - h <= y <= oy + h:
                return obj
        return None

    def hit_resize_handle(self, obj: SysMLObject, x: float, y: float) -> str | None:
        margin = 5
        ox = obj.x * self.zoom
        oy = obj.y * self.zoom
        w = obj.width * self.zoom / 2
        h = obj.height * self.zoom / 2
        left = ox - w
        right = ox + w
        top = oy - h
        bottom = oy + h
        near_left = abs(x - left) <= margin
        near_right = abs(x - right) <= margin
        near_top = abs(y - top) <= margin
        near_bottom = abs(y - bottom) <= margin
        if near_left and near_top:
            return "nw"
        if near_right and near_top:
            return "ne"
        if near_left and near_bottom:
            return "sw"
        if near_right and near_bottom:
            return "se"
        if near_left:
            return "w"
        if near_right:
            return "e"
        if near_top:
            return "n"
        if near_bottom:
            return "s"
        return None

    def _dist_to_segment(self, p, a, b) -> float:
        px, py = p
        ax, ay = a
        bx, by = b
        if ax == bx and ay == by:
            return ((px - ax) ** 2 + (py - ay) ** 2) ** 0.5
        t = ((px - ax) * (bx - ax) + (py - ay) * (by - ay)) / ((bx - ax) ** 2 + (by - ay) ** 2)
        t = max(0, min(1, t))
        lx = ax + t * (bx - ax)
        ly = ay + t * (by - ay)
        return ((px - lx) ** 2 + (py - ly) ** 2) ** 0.5

    def find_connection(self, x: float, y: float) -> DiagramConnection | None:
        for conn in self.connections:
            src = self.get_object(conn.src)
            dst = self.get_object(conn.dst)
            if not src or not dst:
                continue
            points = [(src.x * self.zoom, src.y * self.zoom)]
            if conn.style == "Squared":
                midx = (src.x + dst.x) / 2 * self.zoom
                points.extend([(midx, points[-1][1]), (midx, dst.y * self.zoom)])
            elif conn.style == "Custom":
                for px, py in conn.points:
                    xpt = px * self.zoom
                    ypt = py * self.zoom
                    last = points[-1]
                    points.extend([(xpt, last[1]), (xpt, ypt)])
            points.append((dst.x * self.zoom, dst.y * self.zoom))
            for a, b in zip(points[:-1], points[1:]):
                if self._dist_to_segment((x, y), a, b) <= 5:
                    return conn
        return None

    def snap_port_to_parent(self, port: SysMLObject, parent: SysMLObject) -> None:
        px = port.x
        py = port.y
        left = parent.x - parent.width / 2
        right = parent.x + parent.width / 2
        top = parent.y - parent.height / 2
        bottom = parent.y + parent.height / 2
        d_left = abs(px - left)
        d_right = abs(px - right)
        d_top = abs(py - top)
        d_bottom = abs(py - bottom)
        min_d = min(d_left, d_right, d_top, d_bottom)
        if min_d == d_left:
            port.x = left
            port.y = min(max(py, top), bottom)
            port.properties["side"] = "W"
        elif min_d == d_right:
            port.x = right
            port.y = min(max(py, top), bottom)
            port.properties["side"] = "E"
        elif min_d == d_top:
            port.y = top
            port.x = min(max(px, left), right)
            port.properties["side"] = "N"
        else:
            port.y = bottom
            port.x = min(max(px, left), right)
            port.properties["side"] = "S"

    def edge_point(self, obj: SysMLObject, tx: float, ty: float) -> Tuple[float, float]:
        x = obj.x * self.zoom
        y = obj.y * self.zoom
        if obj.obj_type == "Port":
            return x, y
        w = obj.width * self.zoom / 2
        h = obj.height * self.zoom / 2
        dx = tx - x
        dy = ty - y
        if abs(dx) > abs(dy):
            if dx > 0:
                x += w
                y += dy * (w / abs(dx)) if dx != 0 else 0
            else:
                x -= w
                y += dy * (w / abs(dx)) if dx != 0 else 0
        else:
            if dy > 0:
                y += h
                x += dx * (h / abs(dy)) if dy != 0 else 0
            else:
                y -= h
                x += dx * (h / abs(dy)) if dy != 0 else 0
        return x, y

    def sync_ports(self, part: SysMLObject) -> None:
        names: List[str] = []
        block_id = part.properties.get("definition")
        if block_id and block_id in self.repo.elements:
            block_elem = self.repo.elements[block_id]
            names.extend([p.strip() for p in block_elem.properties.get("ports", "").split(",") if p.strip()])
        names.extend([p.strip() for p in part.properties.get("ports", "").split(",") if p.strip()])
        existing = {o.properties.get("name"): o for o in self.objects if o.obj_type == "Port" and o.properties.get("parent") == str(part.obj_id)}
        for n in names:
            if n not in existing:
                port = SysMLObject(_get_next_id(), "Port", part.x + part.width/2 + 20, part.y,
                                   properties={"name": n, "parent": str(part.obj_id), "side": "E"})
                self.snap_port_to_parent(port, part)
                self.objects.append(port)
                existing[n] = port
        for n, obj in list(existing.items()):
            if n not in names:
                self.objects.remove(obj)

    def zoom_in(self):
        self.zoom *= 1.2
        self.redraw()

    def zoom_out(self):
        self.zoom /= 1.2
        self.redraw()

    def redraw(self):
        self.canvas.delete("all")
        for obj in list(self.objects):
            if obj.obj_type == "Part":
                self.sync_ports(obj)
            self.draw_object(obj)
        for conn in self.connections:
            src = self.get_object(conn.src)
            dst = self.get_object(conn.dst)
            if src and dst:
                self.draw_connection(src, dst, conn)
        self.canvas.config(scrollregion=self.canvas.bbox("all"))

    def draw_object(self, obj: SysMLObject):
        x = obj.x * self.zoom
        y = obj.y * self.zoom
        w = obj.width * self.zoom / 2
        h = obj.height * self.zoom / 2
        if obj.obj_type == "Actor":
            sx = obj.width / 80.0 * self.zoom
            sy = obj.height / 40.0 * self.zoom
            self.canvas.create_oval(x - 10 * sx, y - 30 * sy,
                                    x + 10 * sx, y - 10 * sy)
            self.canvas.create_line(x, y - 10 * sy, x, y + 20 * sy)
            self.canvas.create_line(x - 15 * sx, y, x + 15 * sx, y)
            self.canvas.create_line(x, y + 20 * sy,
                                    x - 10 * sx, y + 40 * sy)
            self.canvas.create_line(x, y + 20 * sy,
                                    x + 10 * sx, y + 40 * sy)
        elif obj.obj_type == "Use Case":
            self.canvas.create_oval(x - w, y - h, x + w, y + h)
        elif obj.obj_type == "System Boundary":
            self.canvas.create_rectangle(x - w, y - h, x + w, y + h,
                                        dash=(4, 2))
        elif obj.obj_type in ("Action Usage", "Action", "Part", "Port"):
            dash = ()
            fill = ""
            if obj.obj_type == "Part":
                dash = (4, 2)
            if obj.obj_type == "Port":
                side = obj.properties.get("side", "E")
                sz = 10 * self.zoom
                if side == "E":
                    pts = [
                        (x - sz, y - sz),
                        (x - sz, y + sz),
                        (x + sz, y)
                    ]
                elif side == "W":
                    pts = [
                        (x + sz, y - sz),
                        (x + sz, y + sz),
                        (x - sz, y)
                    ]
                elif side == "N":
                    pts = [
                        (x - sz, y + sz),
                        (x + sz, y + sz),
                        (x, y - sz)
                    ]
                else:
                    pts = [
                        (x - sz, y - sz),
                        (x + sz, y - sz),
                        (x, y + sz)
                    ]
                self.canvas.create_polygon(*pts, fill="black")
            else:
                self.canvas.create_rectangle(x - w, y - h, x + w, y + h,
                                            dash=dash, fill=fill)
        elif obj.obj_type == "Block":
            left, top = x - w, y - h
            right, bottom = x + w, y + h
            self.canvas.create_rectangle(left, top, right, bottom)
            header = f"<<block>> {obj.properties.get('name', '')}".strip()
            self.canvas.create_line(left, top + 20 * self.zoom, right, top + 20 * self.zoom)
            self.canvas.create_text(left + 4 * self.zoom, top + 10 * self.zoom, text=header, anchor="w")
            compartments = [
                ("Attributes", obj.properties.get("valueProperties", "")),
                ("Parts", obj.properties.get("partProperties", "")),
                ("References", obj.properties.get("referenceProperties", "")),
                ("Operations", obj.properties.get("operations", "")),
                ("Constraints", obj.properties.get("constraintProperties", "")),
                ("Ports", obj.properties.get("ports", "")),
                (
                    "Reliability",
                    " ".join(
                        f"{label}={obj.properties.get(key,'')}"
                        for label, key in (
                            ("FIT", "fit"),
                            ("Qual", "qualification"),
                            ("FM", "failureModes"),
                        )
                        if obj.properties.get(key, "")
                    ),
                ),
            ]
            cy = top + 20 * self.zoom
            for label, text in compartments:
                self.canvas.create_line(left, cy, right, cy)
                display = f"{label}: {text}" if text else f"{label}:"
                self.canvas.create_text(left + 4 * self.zoom, cy + 10 * self.zoom, text=display, anchor="w")
                cy += 20 * self.zoom
        elif obj.obj_type in ("Initial", "Final"):
            if obj.obj_type == "Initial":
                r = min(obj.width, obj.height) / 2 * self.zoom
                self.canvas.create_oval(x - r, y - r, x + r, y + r, fill="black")
            else:
                r = min(obj.width, obj.height) / 2 * self.zoom
                inner = max(r - 5 * self.zoom, 0)
                self.canvas.create_oval(x - r, y - r, x + r, y + r)
                self.canvas.create_oval(x - inner, y - inner, x + inner, y + inner,
                                        fill="black")
        elif obj.obj_type in ("Decision", "Merge"):
            self.canvas.create_polygon(x, y - h,
                                      x + w, y,
                                      x, y + h,
                                      x - w, y,
                                      fill="white", outline="black")
        elif obj.obj_type in ("Fork", "Join"):
            half = obj.width / 2 * self.zoom
            self.canvas.create_rectangle(x - half, y - 5 * self.zoom,
                                        x + half, y + 5 * self.zoom,
                                        fill="black")
        else:
            self.canvas.create_rectangle(x - w, y - h, x + w, y + h)

        if obj.obj_type != "Block":
            name = obj.properties.get("name", obj.obj_type)
            if obj.obj_type == "Part":
                def_id = obj.properties.get("definition")
                if def_id and def_id in self.repo.elements:
                    def_name = self.repo.elements[def_id].name or def_id
                    name = f"{name} : {def_name}"
            label_lines = [name]
            key = obj.obj_type.replace(' ', '')
            if not key.endswith('Usage'):
                key += 'Usage'
            for prop in SYSML_PROPERTIES.get(key, []):
                val = obj.properties.get(prop)
                if val:
                    label_lines.append(f"{prop}: {val}")
            if obj.obj_type == "Part":
                rel_items = []
                for lbl, key in (
                    ("FIT", "fit"),
                    ("Qual", "qualification"),
                    ("FM", "failureModes"),
                ):
                    val = obj.properties.get(key)
                    if val:
                        rel_items.append(f"{lbl}: {val}")
                if rel_items:
                    label_lines.extend(rel_items)
            self.canvas.create_text(x, y, text="\n".join(label_lines), anchor="center")

        if obj == self.selected_obj:
            bx = x - w
            by = y - h
            ex = x + w
            ey = y + h
            self.canvas.create_rectangle(bx, by, ex, ey, outline="red", dash=(2, 2))
            s = 4
            for hx, hy in [(bx, by), (bx, ey), (ex, by), (ex, ey)]:
                self.canvas.create_rectangle(hx - s, hy - s, hx + s, hy + s,
                                             outline="red", fill="white")

    def draw_connection(self, a: SysMLObject, b: SysMLObject, conn: DiagramConnection):
        axc, ayc = a.x * self.zoom, a.y * self.zoom
        bxc, byc = b.x * self.zoom, b.y * self.zoom
        ax, ay = self.edge_point(a, bxc, byc)
        bx, by = self.edge_point(b, axc, ayc)
        dash = ()
        label = None
        if conn.conn_type in ("Include", "Extend"):
            dash = (4, 2)
            label = f"<<{conn.conn_type.lower()}>>"
        points = [(ax, ay)]
        if conn.style == "Squared":
            midx = (ax + bx) / 2
            points.extend([(midx, ay), (midx, by)])
        elif conn.style == "Custom":
            for px, py in conn.points:
                x = px * self.zoom
                y = py * self.zoom
                last = points[-1]
                points.extend([(x, last[1]), (x, y)])
        points.append((bx, by))
        flat = [coord for pt in points for coord in pt]
        self.canvas.create_line(*flat, arrow=tk.LAST, dash=dash)
        if label:
            mx, my = (ax + bx) / 2, (ay + by) / 2
            self.canvas.create_text(mx, my - 10 * self.zoom, text=label)

    def get_object(self, oid: int) -> SysMLObject | None:
        for o in self.objects:
            if o.obj_id == oid:
                return o
        return None

    # ------------------------------------------------------------
    # Clipboard operations
    # ------------------------------------------------------------
    def copy_selected(self, _event=None):
        if self.selected_obj:
            import copy
            self.clipboard = copy.deepcopy(self.selected_obj)

    def cut_selected(self, _event=None):
        if self.selected_obj:
            import copy
            self.clipboard = copy.deepcopy(self.selected_obj)
            self.remove_object(self.selected_obj)
            self.selected_obj = None
            self.redraw()

    def paste_selected(self, _event=None):
        if self.clipboard:
            import copy
            new_obj = copy.deepcopy(self.clipboard)
            new_obj.obj_id = _get_next_id()
            new_obj.x += 20
            new_obj.y += 20
            self.objects.append(new_obj)
            diag = self.repo.diagrams.get(self.diagram_id)
            if diag and new_obj.element_id and new_obj.element_id not in diag.elements:
                diag.elements.append(new_obj.element_id)
            self.selected_obj = new_obj
            self.redraw()

    def delete_selected(self, _event=None):
        if self.selected_obj:
            self.remove_object(self.selected_obj)
            self.selected_obj = None
            self.redraw()

    def remove_object(self, obj: SysMLObject) -> None:
        if obj in self.objects:
            self.objects.remove(obj)
        self.connections = [c for c in self.connections if c.src != obj.obj_id and c.dst != obj.obj_id]
        diag = self.repo.diagrams.get(self.diagram_id)
        if diag and obj.element_id in diag.elements:
            diag.elements.remove(obj.element_id)

    def on_close(self):
        diag = self.repo.diagrams.get(self.diagram_id)
        if diag:
            diag.objects = [obj.__dict__ for obj in self.objects]
            diag.connections = [conn.__dict__ for conn in self.connections]
        self.destroy()

class SysMLObjectDialog(simpledialog.Dialog):
    """Simple dialog for editing SysML object properties."""

    def __init__(self, master, obj: SysMLObject):
        self.obj = obj
        super().__init__(master, title=f"Edit {obj.obj_type}")

    def body(self, master):
        ttk.Label(master, text="Name:").grid(row=0, column=0, sticky="e", padx=4, pady=4)
        self.name_var = tk.StringVar(value=self.obj.properties.get("name", ""))
        ttk.Entry(master, textvariable=self.name_var).grid(row=0, column=1, padx=4, pady=4)
        ttk.Label(master, text="Width:").grid(row=1, column=0, sticky="e", padx=4, pady=2)
        self.width_var = tk.StringVar(value=str(self.obj.width))
        ttk.Entry(master, textvariable=self.width_var).grid(row=1, column=1, padx=4, pady=2)
        row = 2
        if self.obj.obj_type not in ("Fork", "Join"):
            ttk.Label(master, text="Height:").grid(row=2, column=0, sticky="e", padx=4, pady=2)
            self.height_var = tk.StringVar(value=str(self.obj.height))
            ttk.Entry(master, textvariable=self.height_var).grid(row=2, column=1, padx=4, pady=2)
            row = 3
        else:
            self.height_var = tk.StringVar(value=str(self.obj.height))
        self.entries = {}
        self.listboxes = {}
        key = f"{self.obj.obj_type.replace(' ', '')}Usage"
        list_props = {
            "ports",
            "partProperties",
            "referenceProperties",
            "valueProperties",
            "constraintProperties",
            "operations",
        }
        app = getattr(self.master, 'app', None)
        for prop in SYSML_PROPERTIES.get(key, []):
            ttk.Label(master, text=f"{prop}:").grid(row=row, column=0, sticky="e", padx=4, pady=2)
            if prop in list_props:
                lb = tk.Listbox(master, height=4)
                items = [p.strip() for p in self.obj.properties.get(prop, "").split(",") if p.strip()]
                for it in items:
                    lb.insert(tk.END, it)
                lb.grid(row=row, column=1, padx=4, pady=2, sticky="we")
                btnf = ttk.Frame(master)
                btnf.grid(row=row, column=2, padx=2)
                ttk.Button(btnf, text="Add", command=lambda p=prop: self.add_list_item(p)).pack(side=tk.TOP)
                ttk.Button(btnf, text="Remove", command=lambda p=prop: self.remove_list_item(p)).pack(side=tk.TOP)
                self.listboxes[prop] = lb
            elif prop == "direction":
                var = tk.StringVar(value=self.obj.properties.get(prop, "in"))
                ttk.Combobox(master, textvariable=var, values=["in", "out", "inout"]).grid(row=row, column=1, padx=4, pady=2)
                self.entries[prop] = var
<<<<<<< HEAD
            elif self.obj.obj_type == "Use Case" and prop == "useCaseDefinition":
                repo = SysMLRepository.get_instance()
                defs = [e for e in repo.elements.values() if e.elem_type == "Use Case"]
                idmap = {d.name or d.elem_id: d.elem_id for d in defs}
                self.ucdef_map = idmap
                cur_id = self.obj.properties.get(prop, "")
                cur_name = next((n for n, i in idmap.items() if i == cur_id), "")
                var = tk.StringVar(value=cur_name)
                ttk.Combobox(master, textvariable=var, values=list(idmap.keys())).grid(row=row, column=1, padx=4, pady=2)
                self.entries[prop] = var
=======
            elif prop == "circuit" and app:
                circuits = [
                    c for ra in getattr(app, 'reliability_analyses', [])
                    for c in ra.components if c.comp_type == 'circuit'
                ]
                names = [c.name for c in circuits]
                var = tk.StringVar(value=self.obj.properties.get(prop, ""))
                cb = ttk.Combobox(master, textvariable=var, values=names, state="readonly")
                cb.grid(row=row, column=1, padx=4, pady=2)
                self.entries[prop] = var
                self._circuit_map = {c.name: c for c in circuits}

                def sync_circuit(_):
                    name = var.get()
                    comp = self._circuit_map.get(name)
                    if not comp:
                        return
                    if 'fit' in self.entries:
                        self.entries['fit'].set(f"{comp.fit:.2f}")
                    else:
                        self.obj.properties['fit'] = f"{comp.fit:.2f}"
                    if 'qualification' in self.entries:
                        self.entries['qualification'].set(comp.qualification)
                    else:
                        self.obj.properties['qualification'] = comp.qualification
                    modes = self._get_failure_modes(app, comp.name)
                    if 'failureModes' in self.entries:
                        self.entries['failureModes'].set(modes)
                    else:
                        self.obj.properties['failureModes'] = modes

                cb.bind("<<ComboboxSelected>>", sync_circuit)
            elif prop == "component" and app:
                comps = [
                    c for ra in getattr(app, 'reliability_analyses', [])
                    for c in ra.components if c.comp_type != 'circuit'
                ]
                names = [c.name for c in comps]
                var = tk.StringVar(value=self.obj.properties.get(prop, ""))
                cb = ttk.Combobox(master, textvariable=var, values=names, state="readonly")
                cb.grid(row=row, column=1, padx=4, pady=2)
                self.entries[prop] = var
                self._comp_map = {c.name: c for c in comps}

                def sync_component(_):
                    name = var.get()
                    comp = self._comp_map.get(name)
                    if not comp:
                        return
                    if 'fit' in self.entries:
                        self.entries['fit'].set(f"{comp.fit:.2f}")
                    else:
                        self.obj.properties['fit'] = f"{comp.fit:.2f}"
                    if 'qualification' in self.entries:
                        self.entries['qualification'].set(comp.qualification)
                    else:
                        self.obj.properties['qualification'] = comp.qualification
                    modes = self._get_failure_modes(app, comp.name)
                    if 'failureModes' in self.entries:
                        self.entries['failureModes'].set(modes)
                    else:
                        self.obj.properties['failureModes'] = modes

                cb.bind("<<ComboboxSelected>>", sync_component)
>>>>>>> 9eab7e11
            else:
                var = tk.StringVar(value=self.obj.properties.get(prop, ""))
                ttk.Entry(master, textvariable=var).grid(row=row, column=1, padx=4, pady=2)
                self.entries[prop] = var
            row += 1

        repo = SysMLRepository.get_instance()
        if self.obj.obj_type == "Use Case":
            diags = [d for d in repo.diagrams.values() if d.diag_type == "Activity Diagram"]
            names = [d.name or d.diag_id for d in diags]
            ids = {d.name or d.diag_id: d.diag_id for d in diags}
            ttk.Label(master, text="Activity Diagram:").grid(row=row, column=0, sticky="e", padx=4, pady=2)
            self.diag_map = ids
            cur_id = repo.get_linked_diagram(self.obj.element_id)
            cur_name = next((n for n, i in ids.items() if i == cur_id), "")
            self.diagram_var = tk.StringVar(value=cur_name)
            ttk.Combobox(master, textvariable=self.diagram_var, values=list(ids.keys())).grid(row=row, column=1, padx=4, pady=2)
            row += 1
        elif self.obj.obj_type == "Block":
            diags = [d for d in repo.diagrams.values() if d.diag_type == "Internal Block Diagram"]
            ids = {d.name or d.diag_id: d.diag_id for d in diags}
            ttk.Label(master, text="Internal Block Diagram:").grid(row=row, column=0, sticky="e", padx=4, pady=2)
            self.diag_map = ids
            cur_id = repo.get_linked_diagram(self.obj.element_id)
            cur_name = next((n for n, i in ids.items() if i == cur_id), "")
            self.diagram_var = tk.StringVar(value=cur_name)
            ttk.Combobox(master, textvariable=self.diagram_var, values=list(ids.keys())).grid(row=row, column=1, padx=4, pady=2)
            row += 1
        elif self.obj.obj_type in ("Action Usage", "Action"):
            diagrams = [
                d for d in repo.diagrams.values()
                if d.diag_type in ("Activity Diagram", "Internal Block Diagram")
            ]
            self.behavior_map = {d.name or d.diag_id: d.diag_id for d in diagrams}
            ttk.Label(master, text="Behavior Diagram:").grid(row=row, column=0, sticky="e", padx=4, pady=2)
            cur_id = repo.get_linked_diagram(self.obj.element_id)
            cur_name = next((n for n, i in self.behavior_map.items() if i == cur_id), "")
            self.behavior_var = tk.StringVar(value=cur_name)
            ttk.Combobox(master, textvariable=self.behavior_var, values=list(self.behavior_map.keys())).grid(row=row, column=1, padx=4, pady=2)
            row += 1
        elif self.obj.obj_type == "Part":
            blocks = [e for e in repo.elements.values() if e.elem_type == "Block"]
            idmap = {b.name or b.elem_id: b.elem_id for b in blocks}
            ttk.Label(master, text="Definition:").grid(row=row, column=0, sticky="e", padx=4, pady=2)
            self.def_map = idmap
            cur_id = self.obj.properties.get("definition", "")
            cur_name = next((n for n, i in idmap.items() if i == cur_id), "")
            self.def_var = tk.StringVar(value=cur_name)
            ttk.Combobox(master, textvariable=self.def_var, values=list(idmap.keys())).grid(row=row, column=1, padx=4, pady=2)
            row += 1

    def add_port(self):
        name = simpledialog.askstring("Port", "Name:", parent=self)
        if name:
            self.listboxes["ports"].insert(tk.END, name)

    def remove_port(self):
        sel = list(self.listboxes["ports"].curselection())
        for idx in reversed(sel):
            self.listboxes["ports"].delete(idx)

    def add_list_item(self, prop: str):
        val = simpledialog.askstring(prop, "Value:", parent=self)
        if val:
            self.listboxes[prop].insert(tk.END, val)

    def remove_list_item(self, prop: str):
        lb = self.listboxes[prop]
        sel = list(lb.curselection())
        for idx in reversed(sel):
            lb.delete(idx)

    def _get_failure_modes(self, app, comp_name: str) -> str:
        """Return comma separated failure modes for a component name."""
        modes = set()
        for e in getattr(app, 'fmea_entries', []):
            if getattr(e, 'fmea_component', '') == comp_name:
                label = getattr(e, 'description', '') or getattr(e, 'user_name', '')
                if label:
                    modes.add(label)
        for fmea in getattr(app, 'fmeas', []):
            for e in fmea.get('entries', []):
                if getattr(e, 'fmea_component', '') == comp_name:
                    label = getattr(e, 'description', '') or getattr(e, 'user_name', '')
                    if label:
                        modes.add(label)
        return ", ".join(sorted(modes))
        
    def apply(self):
        self.obj.properties["name"] = self.name_var.get()
        repo = SysMLRepository.get_instance()
        if self.obj.element_id and self.obj.element_id in repo.elements:
            repo.elements[self.obj.element_id].name = self.name_var.get()
        for prop, var in self.entries.items():
            self.obj.properties[prop] = var.get()
            if self.obj.element_id and self.obj.element_id in repo.elements:
                repo.elements[self.obj.element_id].properties[prop] = var.get()
        for prop, lb in self.listboxes.items():
            items = [lb.get(i) for i in range(lb.size())]
            joined = ", ".join(items)
            self.obj.properties[prop] = joined
            if self.obj.element_id and self.obj.element_id in repo.elements:
                repo.elements[self.obj.element_id].properties[prop] = joined
        try:
            self.obj.width = float(self.width_var.get())
            self.obj.height = float(self.height_var.get())
        except ValueError:
            pass
        # Update linked diagram if applicable
        link_id = None
        if hasattr(self, "behavior_var") and self.behavior_var.get():
            link_id = self.behavior_map.get(self.behavior_var.get())
        elif hasattr(self, "diagram_var"):
            link_id = self.diag_map.get(self.diagram_var.get())
        if hasattr(self, "behavior_var") or hasattr(self, "diagram_var"):
            repo.link_diagram(self.obj.element_id, link_id)
        if hasattr(self, "def_var"):
            name = self.def_var.get()
            def_id = self.def_map.get(name)
            if def_id:
                self.obj.properties["definition"] = def_id
                if self.obj.element_id and self.obj.element_id in repo.elements:
                    repo.elements[self.obj.element_id].properties["definition"] = def_id
        if hasattr(self, "ucdef_var"):
            name = self.ucdef_var.get()
            def_id = self.ucdef_map.get(name)
            if def_id:
                self.obj.properties["useCaseDefinition"] = def_id
                if self.obj.element_id and self.obj.element_id in repo.elements:
                    repo.elements[self.obj.element_id].properties["useCaseDefinition"] = def_id
                    
class ConnectionDialog(simpledialog.Dialog):
    """Edit connection style and custom routing points."""

    def __init__(self, master, connection: DiagramConnection):
        self.connection = connection
        super().__init__(master, title="Connection Properties")

    def body(self, master):
        ttk.Label(master, text="Style:").grid(row=0, column=0, sticky="e", padx=4, pady=4)
        self.style_var = tk.StringVar(value=self.connection.style)
        ttk.Combobox(master, textvariable=self.style_var,
                     values=["Straight", "Squared", "Custom"]).grid(row=0, column=1, padx=4, pady=4)
        ttk.Label(master, text="Points:").grid(row=1, column=0, sticky="ne", padx=4, pady=4)
        self.point_list = tk.Listbox(master, height=4)
        for px, py in self.connection.points:
            self.point_list.insert(tk.END, f"{px:.1f},{py:.1f}")
        self.point_list.grid(row=1, column=1, padx=4, pady=4, sticky="we")
        btnf = ttk.Frame(master)
        btnf.grid(row=1, column=2, padx=2)
        ttk.Button(btnf, text="Add", command=self.add_point).pack(side=tk.TOP)
        ttk.Button(btnf, text="Remove", command=self.remove_point).pack(side=tk.TOP)

    def add_point(self):
        x = simpledialog.askfloat("Point", "X:", parent=self)
        y = simpledialog.askfloat("Point", "Y:", parent=self)
        if x is not None and y is not None:
            self.point_list.insert(tk.END, f"{x},{y}")

    def remove_point(self):
        sel = list(self.point_list.curselection())
        for idx in reversed(sel):
            self.point_list.delete(idx)

    def apply(self):
        self.connection.style = self.style_var.get()
        pts = []
        for i in range(self.point_list.size()):
            txt = self.point_list.get(i)
            try:
                x_str, y_str = txt.split(",")
                pts.append((float(x_str), float(y_str)))
            except ValueError:
                continue
        self.connection.points = pts

class UseCaseDiagramWindow(SysMLDiagramWindow):
    def __init__(self, master, app, diagram_id: str | None = None):
        tools = [
            "Actor",
            "Use Case",
            "System Boundary",
            "Association",
            "Include",
            "Extend",
        ]
        super().__init__(master, "Use Case Diagram", tools, diagram_id, app=app)


class ActivityDiagramWindow(SysMLDiagramWindow):
    def __init__(self, master, app, diagram_id: str | None = None):
        tools = [
            "Action Usage",
            "Initial",
            "Final",
            "Decision",
            "Merge",
            "Fork",
            "Join",
            "Flow",
        ]
        super().__init__(master, "Activity Diagram", tools, diagram_id, app=app)


class BlockDiagramWindow(SysMLDiagramWindow):
    def __init__(self, master, app, diagram_id: str | None = None):
        tools = [
            "Block",
            "Association",
        ]
        super().__init__(master, "Block Diagram", tools, diagram_id, app=app)


class InternalBlockDiagramWindow(SysMLDiagramWindow):
    def __init__(self, master, app, diagram_id: str | None = None):
        tools = [
            "Part",
            "Port",
            "Connector",
        ]
        super().__init__(master, "Internal Block Diagram", tools, diagram_id, app=app)

class NewDiagramDialog(simpledialog.Dialog):
    """Dialog to create a new diagram and assign a name and type."""

    def __init__(self, master):
        self.name = ""
        self.diag_type = "Use Case Diagram"
        super().__init__(master, title="New Diagram")

    def body(self, master):
        ttk.Label(master, text="Name:").grid(row=0, column=0, padx=4, pady=4, sticky="e")
        self.name_var = tk.StringVar()
        ttk.Entry(master, textvariable=self.name_var).grid(row=0, column=1, padx=4, pady=4)
        ttk.Label(master, text="Type:").grid(row=1, column=0, padx=4, pady=4, sticky="e")
        self.type_var = tk.StringVar(value=self.diag_type)
        ttk.Combobox(master, textvariable=self.type_var,
                     values=["Use Case Diagram", "Activity Diagram", "Block Diagram", "Internal Block Diagram"]).grid(row=1, column=1, padx=4, pady=4)

    def apply(self):
        self.name = self.name_var.get()
        self.diag_type = self.type_var.get()

class DiagramPropertiesDialog(simpledialog.Dialog):
    """Dialog to edit a diagram's metadata."""

    def __init__(self, master, diagram: SysMLDiagram):
        self.diagram = diagram
        super().__init__(master, title="Diagram Properties")

    def body(self, master):
        ttk.Label(master, text="Name:").grid(row=0, column=0, sticky="e", padx=4, pady=2)
        self.name_var = tk.StringVar(value=self.diagram.name)
        ttk.Entry(master, textvariable=self.name_var).grid(row=0, column=1, padx=4, pady=2)
        ttk.Label(master, text="Description:").grid(row=1, column=0, sticky="e", padx=4, pady=2)
        self.desc_var = tk.StringVar(value=getattr(self.diagram, "description", ""))
        ttk.Entry(master, textvariable=self.desc_var).grid(row=1, column=1, padx=4, pady=2)
        ttk.Label(master, text="Color:").grid(row=2, column=0, sticky="e", padx=4, pady=2)
        self.color_var = tk.StringVar(value=getattr(self.diagram, "color", "#FFFFFF"))
        ttk.Entry(master, textvariable=self.color_var).grid(row=2, column=1, padx=4, pady=2)

    def apply(self):
        self.diagram.name = self.name_var.get()
        self.diagram.description = self.desc_var.get()
        self.diagram.color = self.color_var.get()

class ArchitectureManagerDialog(tk.Toplevel):
    """Manage packages and diagrams in a hierarchical tree."""

    def __init__(self, master, app=None):
        super().__init__(master)
        self.app = app
        self.title("Architecture")
        self.repo = SysMLRepository.get_instance()
        self.geometry("350x400")
        self.tree = ttk.Treeview(self)
        self.tree.pack(fill=tk.BOTH, expand=True, padx=4, pady=4)

        # simple colored square icons for packages, diagrams and elements
        self.pkg_icon = tk.PhotoImage(width=16, height=16)
        self.pkg_icon.put("#f4d742", to=(0, 0, 15, 15))
        self.diag_icon = tk.PhotoImage(width=16, height=16)
        self.diag_icon.put("#58a6ff", to=(0, 0, 15, 15))
        self.elem_icon = tk.PhotoImage(width=16, height=16)
        self.elem_icon.put("#7ec77e", to=(0, 0, 15, 15))
        btns = ttk.Frame(self)
        btns.pack(fill=tk.X, padx=4, pady=4)
        ttk.Button(btns, text="Open", command=self.open).pack(side=tk.LEFT, padx=2)
        ttk.Button(btns, text="Properties", command=self.properties).pack(side=tk.LEFT, padx=2)
        ttk.Button(btns, text="New Package", command=self.new_package).pack(side=tk.LEFT, padx=2)
        ttk.Button(btns, text="New Diagram", command=self.new_diagram).pack(side=tk.LEFT, padx=2)
        ttk.Button(btns, text="Cut", command=self.cut).pack(side=tk.LEFT, padx=2)
        ttk.Button(btns, text="Paste", command=self.paste).pack(side=tk.LEFT, padx=2)
        ttk.Button(btns, text="Delete", command=self.delete).pack(side=tk.LEFT, padx=2)
        ttk.Button(btns, text="Close", command=self.destroy).pack(side=tk.RIGHT, padx=2)
        self.populate()
        self.tree.bind("<Double-1>", self.on_double)
        self.tree.bind("<ButtonPress-1>", self.on_drag_start)
        self.tree.bind("<B1-Motion>", self.on_drag_motion)
        self.tree.bind("<ButtonRelease-1>", self.on_drag_release)
        self.bind("<FocusIn>", lambda _e: self.populate())
        self.drag_item = None
        self.cut_item = None

    def populate(self):
        self.tree.delete(*self.tree.get_children())

        def add_pkg(pkg_id, parent=""):
            pkg = self.repo.elements[pkg_id]
            node = self.tree.insert(parent, "end", iid=pkg_id,
                                   text=pkg.name or pkg_id, open=True,
                                   image=self.pkg_icon)
            for p in self.repo.elements.values():
                if p.elem_type == "Package" and p.owner == pkg_id:
                    add_pkg(p.elem_id, node)
            for e in self.repo.elements.values():
                if e.owner == pkg_id and e.elem_type != "Package":
                    label = e.name or e.elem_id
                    self.tree.insert(node, "end", iid=e.elem_id, text=label,
                                     values=(e.elem_type,), image=self.elem_icon)
            for d in self.repo.diagrams.values():
                if d.package == pkg_id:
                    label = d.name or d.diag_id
                    self.tree.insert(node, "end", iid=f"diag_{d.diag_id}",
                                     text=label, values=(d.diag_type,), image=self.diag_icon)
                    for obj in d.objects:
                        name = obj.get("properties", {}).get("name", obj.get("obj_type"))
                        oid = obj.get("obj_id")
                        self.tree.insert(node, "end",
                                         iid=f"obj_{d.diag_id}_{oid}",
                                         text=name,
                                         values=(obj.get("obj_type"),),
                                         image=self.elem_icon)

        add_pkg(self.repo.root_package.elem_id)

    def selected(self):
        sel = self.tree.selection()
        if sel:
            return sel[0]
        item = self.tree.focus()
        return item if item else None

    def open(self):
        item = self.selected()
        if not item:
            return
        if item.startswith("diag_"):
            self.open_diagram(item[5:])
        elif item.startswith("obj_"):
            diag_id, oid = item[4:].split("_", 1)
            win = self.open_diagram(diag_id)
            if win:
                for o in win.objects:
                    if o.obj_id == int(oid):
                        win.selected_obj = o
                        win.redraw()
                        break

    def on_double(self, event):
        item = self.tree.identify_row(event.y)
        if item:
            self.tree.selection_set(item)
            if item.startswith("diag_"):
                self.open_diagram(item[5:])
            elif item.startswith("obj_"):
                self.open()

    def open_diagram(self, diag_id: str):
        diag = self.repo.diagrams.get(diag_id)
        if not diag:
            return None
        master = self.master if self.master else self
        win = None
        if diag.diag_type == "Use Case Diagram":
            UseCaseDiagramWindow(master, self.app, diagram_id=diag_id)
        elif diag.diag_type == "Activity Diagram":
            ActivityDiagramWindow(master, self.app, diagram_id=diag_id)
        elif diag.diag_type == "Block Diagram":
            BlockDiagramWindow(master, self.app, diagram_id=diag_id)
        elif diag.diag_type == "Internal Block Diagram":
            InternalBlockDiagramWindow(master, self.app, diagram_id=diag_id)

    def new_package(self):
        item = self.selected() or self.repo.root_package.elem_id
        if item.startswith("diag_"):
            item = self.repo.diagrams[item[5:]].package
        name = simpledialog.askstring("New Package", "Name:")
        if name:
            self.repo.create_package(name, parent=item)
            self.populate()

    def new_diagram(self):
        item = self.selected() or self.repo.root_package.elem_id
        if item.startswith("diag_"):
            item = self.repo.diagrams[item[5:]].package
        dlg = NewDiagramDialog(self)
        if dlg.name:
            self.repo.create_diagram(dlg.diag_type, name=dlg.name, package=item)
            self.populate()

    def delete(self):
        item = self.selected()
        if not item:
            return
        if item.startswith("diag_"):
            self.repo.delete_diagram(item[5:])
        elif item.startswith("obj_"):
            diag_id, oid = item[4:].split("_", 1)
            diag = self.repo.diagrams.get(diag_id)
            if diag:
                diag.objects = [o for o in diag.objects if str(o.get("obj_id")) != oid]
        else:
            self.repo.delete_package(item)
        self.populate()

    def properties(self):
        item = self.selected()
        if item and item.startswith("diag_"):
            diag = self.repo.diagrams.get(item[5:])
            if diag:
                DiagramPropertiesDialog(self, diag)
                self.populate()

    # ------------------------------------------------------------------
    # Cut/Paste and Drag & Drop Handling
    # ------------------------------------------------------------------
    def cut(self):
        item = self.selected()
        if item:
            self.cut_item = item

    def paste(self):
        if not self.cut_item:
            return
        target = self.selected() or self.repo.root_package.elem_id
        if target.startswith("diag_"):
            target = self.repo.diagrams[target[5:]].package
        self._move_item(self.cut_item, target)
        self.cut_item = None
        self.populate()

    def on_drag_start(self, event):
        self.drag_item = self.tree.identify_row(event.y)

    def on_drag_motion(self, _event):
        pass

    def on_drag_release(self, event):
        if not self.drag_item:
            return
        target = self.tree.identify_row(event.y)
        if not target:
            self.drag_item = None
            return
        if target == self.drag_item:
            self.drag_item = None
            return
        region = self.tree.identify_region(event.x, event.y)
        if region in ("separator", "nothing"):
            parent = self.tree.parent(target)
            index = self.tree.index(target)
            self.tree.move(self.drag_item, parent, index)
            self._move_item(self.drag_item, parent)
        else:
            if target.startswith("diag_"):
                diag = self.repo.diagrams.get(target[5:])
                self._drop_on_diagram(self.drag_item, diag)
            else:
                self.tree.move(self.drag_item, target, "end")
                self._move_item(self.drag_item, target)
        self.drag_item = None
        self.populate()

    def _move_item(self, item, new_parent):
        if item.startswith("diag_"):
            self.repo.diagrams[item[5:]].package = new_parent
        else:
            self.repo.elements[item].owner = new_parent

    def _drop_on_diagram(self, elem_id, diagram):
        repo = self.repo
        # Dropping a diagram onto an Activity Diagram creates a referenced action
        if elem_id.startswith("diag_"):
            src_diag = repo.diagrams.get(elem_id[5:])
            if src_diag and diagram.diag_type == "Activity Diagram" and src_diag.diag_type in ("Activity Diagram", "Internal Block Diagram"):
                act = repo.create_element("Action Usage", name=src_diag.name, owner=diagram.package)
                repo.add_element_to_diagram(diagram.diag_id, act.elem_id)
                obj = SysMLObject(_get_next_id(), "Action Usage", 50.0, 50.0, element_id=act.elem_id, properties={"name": src_diag.name})
                diagram.objects.append(obj.__dict__)
                repo.link_diagram(act.elem_id, src_diag.diag_id)
                return
            messagebox.showerror("Drop Error", "This item cannot be dropped on that diagram.")
            return

        allowed = diagram.diag_type == "Block Diagram"
        if allowed and repo.elements[elem_id].elem_type == "Package":
            block = repo.create_element("Block", name=repo.elements[elem_id].name, owner=elem_id)
            repo.add_element_to_diagram(diagram.diag_id, block.elem_id)
            obj = SysMLObject(_get_next_id(), "Block", 50.0, 50.0, element_id=block.elem_id)
            diagram.objects.append(obj.__dict__)
        else:
            messagebox.showerror("Drop Error", "This item cannot be dropped on that diagram.")<|MERGE_RESOLUTION|>--- conflicted
+++ resolved
@@ -722,7 +722,6 @@
                 var = tk.StringVar(value=self.obj.properties.get(prop, "in"))
                 ttk.Combobox(master, textvariable=var, values=["in", "out", "inout"]).grid(row=row, column=1, padx=4, pady=2)
                 self.entries[prop] = var
-<<<<<<< HEAD
             elif self.obj.obj_type == "Use Case" and prop == "useCaseDefinition":
                 repo = SysMLRepository.get_instance()
                 defs = [e for e in repo.elements.values() if e.elem_type == "Use Case"]
@@ -733,7 +732,6 @@
                 var = tk.StringVar(value=cur_name)
                 ttk.Combobox(master, textvariable=var, values=list(idmap.keys())).grid(row=row, column=1, padx=4, pady=2)
                 self.entries[prop] = var
-=======
             elif prop == "circuit" and app:
                 circuits = [
                     c for ra in getattr(app, 'reliability_analyses', [])
@@ -798,7 +796,6 @@
                         self.obj.properties['failureModes'] = modes
 
                 cb.bind("<<ComboboxSelected>>", sync_component)
->>>>>>> 9eab7e11
             else:
                 var = tk.StringVar(value=self.obj.properties.get(prop, ""))
                 ttk.Entry(master, textvariable=var).grid(row=row, column=1, padx=4, pady=2)
