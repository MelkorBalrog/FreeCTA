--- conflicted
+++ resolved
@@ -243,7 +243,6 @@
                     return conn
         return None
 
-<<<<<<< HEAD
     def snap_port_to_parent(self, port: SysMLObject, parent: SysMLObject) -> None:
         px = port.x
         py = port.y
@@ -317,8 +316,6 @@
             if n not in names:
                 self.objects.remove(obj)
 
-=======
->>>>>>> b4736a75
     def zoom_in(self):
         self.zoom *= 1.2
         self.redraw()
@@ -451,15 +448,10 @@
             self.canvas.create_text(x, y, text="\n".join(label_lines), anchor="center")
 
     def draw_connection(self, a: SysMLObject, b: SysMLObject, conn: DiagramConnection):
-<<<<<<< HEAD
         axc, ayc = a.x * self.zoom, a.y * self.zoom
         bxc, byc = b.x * self.zoom, b.y * self.zoom
         ax, ay = self.edge_point(a, bxc, byc)
         bx, by = self.edge_point(b, axc, ayc)
-=======
-        ax, ay = a.x * self.zoom, a.y * self.zoom
-        bx, by = b.x * self.zoom, b.y * self.zoom
->>>>>>> b4736a75
         dash = ()
         label = None
         if conn.conn_type in ("Include", "Extend"):
@@ -526,7 +518,6 @@
         }
         for prop in SYSML_PROPERTIES.get(key, []):
             ttk.Label(master, text=f"{prop}:").grid(row=row, column=0, sticky="e", padx=4, pady=2)
-<<<<<<< HEAD
             if prop in list_props:
                 lb = tk.Listbox(master, height=4)
                 items = [p.strip() for p in self.obj.properties.get(prop, "").split(",") if p.strip()]
@@ -542,25 +533,10 @@
                 var = tk.StringVar(value=self.obj.properties.get(prop, "in"))
                 ttk.Combobox(master, textvariable=var, values=["in", "out", "inout"]).grid(row=row, column=1, padx=4, pady=2)
                 self.entries[prop] = var
-=======
-            if prop == "ports":
-                self.port_list = tk.Listbox(master, height=4)
-                ports = self.obj.properties.get("ports", "").split(",")
-                for p in ports:
-                    p = p.strip()
-                    if p:
-                        self.port_list.insert(tk.END, p)
-                self.port_list.grid(row=row, column=1, padx=4, pady=2, sticky="we")
-                btnf = ttk.Frame(master)
-                btnf.grid(row=row, column=2, padx=2)
-                ttk.Button(btnf, text="Add", command=self.add_port).pack(side=tk.TOP)
-                ttk.Button(btnf, text="Remove", command=self.remove_port).pack(side=tk.TOP)
->>>>>>> b4736a75
             else:
                 var = tk.StringVar(value=self.obj.properties.get(prop, ""))
                 ttk.Entry(master, textvariable=var).grid(row=row, column=1, padx=4, pady=2)
                 self.entries[prop] = var
-<<<<<<< HEAD
             row += 1
 
         repo = SysMLRepository.get_instance()
@@ -617,43 +593,6 @@
         sel = list(lb.curselection())
         for idx in reversed(sel):
             lb.delete(idx)
-=======
-            row += 1
-
-        repo = SysMLRepository.get_instance()
-        if self.obj.obj_type == "Use Case":
-            diags = [d for d in repo.diagrams.values() if d.diag_type == "Activity Diagram"]
-            names = [d.name or d.diag_id for d in diags]
-            ids = {d.name or d.diag_id: d.diag_id for d in diags}
-            ttk.Label(master, text="Activity Diagram:").grid(row=row, column=0, sticky="e", padx=4, pady=2)
-            self.diag_map = ids
-            cur_id = repo.get_linked_diagram(self.obj.element_id)
-            cur_name = next((n for n, i in ids.items() if i == cur_id), "")
-            self.diagram_var = tk.StringVar(value=cur_name)
-            ttk.Combobox(master, textvariable=self.diagram_var, values=list(ids.keys())).grid(row=row, column=1, padx=4, pady=2)
-            row += 1
-        elif self.obj.obj_type == "Block":
-            diags = [d for d in repo.diagrams.values() if d.diag_type == "Internal Block Diagram"]
-            names = [d.name or d.diag_id for d in diags]
-            ids = {d.name or d.diag_id: d.diag_id for d in diags}
-            ttk.Label(master, text="Internal Block Diagram:").grid(row=row, column=0, sticky="e", padx=4, pady=2)
-            self.diag_map = ids
-            cur_id = repo.get_linked_diagram(self.obj.element_id)
-            cur_name = next((n for n, i in ids.items() if i == cur_id), "")
-            self.diagram_var = tk.StringVar(value=cur_name)
-            ttk.Combobox(master, textvariable=self.diagram_var, values=list(ids.keys())).grid(row=row, column=1, padx=4, pady=2)
-            row += 1
-
-    def add_port(self):
-        name = simpledialog.askstring("Port", "Name:", parent=self)
-        if name:
-            self.port_list.insert(tk.END, name)
-
-    def remove_port(self):
-        sel = list(self.port_list.curselection())
-        for idx in reversed(sel):
-            self.port_list.delete(idx)
->>>>>>> b4736a75
         
     def apply(self):
         self.obj.properties["name"] = self.name_var.get()
@@ -664,21 +603,12 @@
             self.obj.properties[prop] = var.get()
             if self.obj.element_id and self.obj.element_id in repo.elements:
                 repo.elements[self.obj.element_id].properties[prop] = var.get()
-<<<<<<< HEAD
         for prop, lb in self.listboxes.items():
             items = [lb.get(i) for i in range(lb.size())]
             joined = ", ".join(items)
             self.obj.properties[prop] = joined
             if self.obj.element_id and self.obj.element_id in repo.elements:
                 repo.elements[self.obj.element_id].properties[prop] = joined
-=======
-        if hasattr(self, "port_list"):
-            ports = [self.port_list.get(i) for i in range(self.port_list.size())]
-            joined = ", ".join(ports)
-            self.obj.properties["ports"] = joined
-            if self.obj.element_id and self.obj.element_id in repo.elements:
-                repo.elements[self.obj.element_id].properties["ports"] = joined
->>>>>>> b4736a75
         try:
             self.obj.width = float(self.width_var.get())
             self.obj.height = float(self.height_var.get())
@@ -689,7 +619,6 @@
             name = self.diagram_var.get()
             diag_id = self.diag_map.get(name)
             repo.link_diagram(self.obj.element_id, diag_id)
-<<<<<<< HEAD
         if hasattr(self, "def_var"):
             name = self.def_var.get()
             def_id = self.def_map.get(name)
@@ -697,9 +626,6 @@
                 self.obj.properties["definition"] = def_id
                 if self.obj.element_id and self.obj.element_id in repo.elements:
                     repo.elements[self.obj.element_id].properties["definition"] = def_id
-
-=======
->>>>>>> b4736a75
 
 class ConnectionDialog(simpledialog.Dialog):
     """Edit connection style and custom routing points."""
@@ -793,10 +719,6 @@
         ]
         super().__init__(master, "Internal Block Diagram", tools, diagram_id)
 
-<<<<<<< HEAD
-
-=======
->>>>>>> b4736a75
 class NewDiagramDialog(simpledialog.Dialog):
     """Dialog to create a new diagram and assign a name and type."""
 
@@ -818,10 +740,6 @@
         self.name = self.name_var.get()
         self.diag_type = self.type_var.get()
 
-<<<<<<< HEAD
-
-=======
->>>>>>> b4736a75
 class DiagramPropertiesDialog(simpledialog.Dialog):
     """Dialog to edit a diagram's metadata."""
 
@@ -845,10 +763,6 @@
         self.diagram.description = self.desc_var.get()
         self.diagram.color = self.color_var.get()
 
-<<<<<<< HEAD
-
-=======
->>>>>>> b4736a75
 class ArchitectureManagerDialog(tk.Toplevel):
     """Manage packages and diagrams in a hierarchical tree."""
 
