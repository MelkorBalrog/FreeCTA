import tkinter as tk
from tkinter import ttk, simpledialog, messagebox
from dataclasses import dataclass, field
from typing import Dict, List, Tuple

from sysml_repository import SysMLRepository, SysMLDiagram, SysMLElement

from sysml_spec import SYSML_PROPERTIES
from models import global_requirements

# ---------------------------------------------------------------------------
# Appearance customization
# ---------------------------------------------------------------------------
# Basic fill colors for different SysML object types. This provides a simple
# color palette so diagrams appear less bland and more professional.
OBJECT_COLORS: dict[str, str] = {
    "Actor": "#E0F7FA",
    "Use Case": "#FFF3E0",
    "System Boundary": "#ECEFF1",
    "Action Usage": "#E8F5E9",
    "Action": "#E8F5E9",
    "Part": "#FFFDE7",
    "Port": "#F3E5F5",
    "Block": "#E0E0E0",
    "Decision": "#E1F5FE",
    "Merge": "#E1F5FE",
    # Fork and Join bars remain black so are not listed here
}


_next_obj_id = 1


def _get_next_id() -> int:
    global _next_obj_id
    val = _next_obj_id
    _next_obj_id += 1
    return val


def _parse_float(value: str | None, default: float) -> float:
    """Safely convert a string to float, returning *default* on failure."""
    try:
        return float(value) if value not in (None, "") else default
    except (TypeError, ValueError):
        return default


@dataclass
class SysMLObject:
    obj_id: int
    obj_type: str
    x: float
    y: float
    element_id: str | None = None
    width: float = 80.0
    height: float = 40.0
    properties: Dict[str, str] = field(default_factory=dict)
    requirements: List[dict] = field(default_factory=list)


@dataclass
class DiagramConnection:
    src: int
    dst: int
    conn_type: str
    style: str = "Straight"  # Straight, Squared, Custom
    points: List[Tuple[float, float]] = field(default_factory=list)


class SysMLDiagramWindow(tk.Toplevel):
    """Base window for simple SysML diagrams with zoom and pan support."""

    def __init__(self, master, title, tools, diagram_id: str | None = None, app=None):
        super().__init__(master)
        self.app = app
        self.title(title)
        self.geometry("800x600")

        self.repo = SysMLRepository.get_instance()
        if diagram_id and diagram_id in self.repo.diagrams:
            diagram = self.repo.diagrams[diagram_id]
        else:
            diagram = self.repo.create_diagram(title, name=title, diag_id=diagram_id)
        self.diagram_id = diagram.diag_id
        self.protocol("WM_DELETE_WINDOW", self.on_close)

        # Load any saved objects and connections for this diagram
        self.objects: List[SysMLObject] = []
        for data in getattr(diagram, "objects", []):
            if "requirements" not in data:
                data["requirements"] = []
            self.objects.append(SysMLObject(**data))
        self.sort_objects()
        self.connections: List[DiagramConnection] = [
            DiagramConnection(**data) for data in getattr(diagram, "connections", [])
        ]
        if self.objects:
            global _next_obj_id
            _next_obj_id = max(o.obj_id for o in self.objects) + 1

        self.zoom = 1.0
        self.current_tool = None
        self.start = None
        self.selected_obj: SysMLObject | None = None
        self.drag_offset = (0, 0)
        self.clipboard: SysMLObject | None = None
        self.resizing_obj: SysMLObject | None = None
        self.resize_edge: str | None = None
        self.temp_line_end: tuple[float, float] | None = None

        self.toolbox = ttk.Frame(self)
        self.toolbox.pack(side=tk.LEFT, fill=tk.Y)

        # Always provide a select tool
        tools = ["Select"] + tools
        for tool in tools:
            ttk.Button(self.toolbox, text=tool,
                       command=lambda t=tool: self.select_tool(t)).pack(
                fill=tk.X, padx=2, pady=2)

        self.canvas = tk.Canvas(self, bg="white")
        self.canvas.pack(side=tk.RIGHT, fill=tk.BOTH, expand=True)

        self.canvas.bind("<Button-1>", self.on_left_press)
        self.canvas.bind("<B1-Motion>", self.on_left_drag)
        self.canvas.bind("<ButtonRelease-1>", self.on_left_release)
        self.canvas.bind("<Double-Button-1>", self.on_double_click)
        self.canvas.bind("<ButtonPress-3>", self.on_rc_press)
        self.canvas.bind("<B3-Motion>", self.on_rc_drag)
        self.canvas.bind("<Motion>", self.on_mouse_move)
        self.canvas.bind("<Control-MouseWheel>", self.on_ctrl_mousewheel)
        self.bind("<Control-c>", self.copy_selected)
        self.bind("<Control-x>", self.cut_selected)
        self.bind("<Control-v>", self.paste_selected)
        self.bind("<Delete>", self.delete_selected)

        self.redraw()

    def select_tool(self, tool):
        self.current_tool = tool
        self.start = None
        self.temp_line_end = None
        self.selected_obj = None
        cursor = "arrow"
        if tool != "Select":
            cursor = "crosshair" if tool in (
                "Association",
                "Include",
                "Extend",
                "Flow",
                "Connector",
            ) else "tcross"
        self.canvas.configure(cursor=cursor)

    # ------------------------------------------------------------
    # Event handlers
    # ------------------------------------------------------------
    def on_left_press(self, event):
        x = self.canvas.canvasx(event.x)
        y = self.canvas.canvasy(event.y)
        obj = self.find_object(x, y)
        t = self.current_tool

        if t in ("Association", "Include", "Extend", "Flow", "Connector"):
            if self.start is None:
                if obj:
                    self.start = obj
                    # Do not highlight objects while adding a connection
                    self.selected_obj = None
                    self.temp_line_end = (x, y)
                    self.redraw()
            else:
                if obj and obj != self.start:
                    conn = DiagramConnection(self.start.obj_id, obj.obj_id, t)
                    self.connections.append(conn)
                    src_id = self.start.element_id
                    dst_id = obj.element_id
                    if src_id and dst_id:
                        rel = self.repo.create_relationship(t, src_id, dst_id)
                        self.repo.add_relationship_to_diagram(self.diagram_id, rel.rel_id)
                    self._sync_to_repository()
                    ConnectionDialog(self, conn)
                self.start = None
                self.temp_line_end = None
                self.selected_obj = None
                self.redraw()
        elif t and t != "Select":
            pkg = self.repo.diagrams[self.diagram_id].package
            element = self.repo.create_element(t, owner=pkg)
            self.repo.add_element_to_diagram(self.diagram_id, element.elem_id)
            new_obj = SysMLObject(_get_next_id(), t, x / self.zoom, y / self.zoom,
                                  element_id=element.elem_id)
            if t == "Block":
                new_obj.height = 140.0
                new_obj.width = 160.0
            elif t == "System Boundary":
                new_obj.width = 200.0
                new_obj.height = 120.0
            elif t in ("Decision", "Merge"):
                new_obj.width = 40.0
                new_obj.height = 40.0
            elif t == "Initial":
                new_obj.width = 20.0
                new_obj.height = 20.0
            elif t == "Final":
                new_obj.width = 30.0
                new_obj.height = 30.0
            elif t in ("Fork", "Join"):
                new_obj.width = 60.0
                new_obj.height = 10.0
            key = f"{t.replace(' ', '')}Usage"

            for prop in SYSML_PROPERTIES.get(key, []):
                new_obj.properties.setdefault(prop, "")
            if t == "Port":
                new_obj.properties.setdefault("labelX", "8")
                new_obj.properties.setdefault("labelY", "-8")
                parent_obj = obj if obj and obj.obj_type == "Part" else None
                if parent_obj:
                    new_obj.properties["parent"] = str(parent_obj.obj_id)
                    self.snap_port_to_parent(new_obj, parent_obj)
            element.properties.update(new_obj.properties)
            if t == "System Boundary":
                self.objects.insert(0, new_obj)
            else:
                self.objects.append(new_obj)
            self.sort_objects()
            self._sync_to_repository()
            self.redraw()
        else:
            if obj:
                self.selected_obj = obj
                self.drag_offset = (x / self.zoom - obj.x, y / self.zoom - obj.y)
                self.resizing_obj = None
                self.resize_edge = self.hit_resize_handle(obj, x, y)
                if self.resize_edge:
                    self.resizing_obj = obj
                self.redraw()
            else:
                # allow clicking on the resize handle even if outside the object
                if self.selected_obj:
                    self.resize_edge = self.hit_resize_handle(self.selected_obj, x, y)
                    if self.resize_edge:
                        self.resizing_obj = self.selected_obj
                        return
                self.selected_obj = None
                self.resizing_obj = None
                self.resize_edge = None
                self.redraw()

    def on_left_drag(self, event):
        if self.start and self.current_tool in (
            "Association",
            "Include",
            "Extend",
            "Flow",
            "Connector",
        ):
            x = self.canvas.canvasx(event.x)
            y = self.canvas.canvasy(event.y)
            self.temp_line_end = (x, y)
            self.redraw()
            return
        if not self.selected_obj:
            return
        x = self.canvas.canvasx(event.x)
        y = self.canvas.canvasy(event.y)
        if self.resizing_obj:
            obj = self.resizing_obj
            cx = obj.x * self.zoom
            cy = obj.y * self.zoom
            if "e" in self.resize_edge or "w" in self.resize_edge:
                obj.width = max(10.0, 2 * abs(x - cx) / self.zoom)
            if "n" in self.resize_edge or "s" in self.resize_edge:
                if obj.obj_type not in ("Fork", "Join"):
                    obj.height = max(10.0, 2 * abs(y - cy) / self.zoom)
            self.redraw()
            return
        if self.selected_obj.obj_type == "Port" and "parent" in self.selected_obj.properties:
            parent = self.get_object(int(self.selected_obj.properties["parent"]))
            if parent:
                self.selected_obj.x = x / self.zoom
                self.selected_obj.y = y / self.zoom
                self.snap_port_to_parent(self.selected_obj, parent)
        else:
            old_x = self.selected_obj.x
            old_y = self.selected_obj.y
            self.selected_obj.x = x / self.zoom - self.drag_offset[0]
            self.selected_obj.y = y / self.zoom - self.drag_offset[1]
            dx = self.selected_obj.x - old_x
            dy = self.selected_obj.y - old_y
            if self.selected_obj.obj_type == "Part":
                for p in self.objects:
                    if p.obj_type == "Port" and p.properties.get("parent") == str(self.selected_obj.obj_id):
                        p.x += dx
                        p.y += dy
                        self.snap_port_to_parent(p, self.selected_obj)
            if self.selected_obj.obj_type == "System Boundary":
                for o in self.objects:
                    if o.properties.get("boundary") == str(self.selected_obj.obj_id):
                        o.x += dx
                        o.y += dy
            else:
                b_id = self.selected_obj.properties.get("boundary")
                if b_id:
                    b = self.get_object(int(b_id))
                    if b:
                        b.x += dx
                        b.y += dy
                        for o in self.objects:
                            if o is not self.selected_obj and o.properties.get("boundary") == b_id:
                                o.x += dx
                                o.y += dy
        self.redraw()
        self._sync_to_repository()

    def on_left_release(self, event):
        if self.start and self.current_tool in (
            "Association",
            "Include",
            "Extend",
            "Flow",
            "Connector",
        ):
            x = self.canvas.canvasx(event.x)
            y = self.canvas.canvasy(event.y)
            obj = self.find_object(x, y)
            if obj and obj != self.start:
                conn = DiagramConnection(self.start.obj_id, obj.obj_id, self.current_tool)
                self.connections.append(conn)
                if self.start.element_id and obj.element_id:
                    rel = self.repo.create_relationship(
                        self.current_tool, self.start.element_id, obj.element_id
                    )
                    self.repo.add_relationship_to_diagram(self.diagram_id, rel.rel_id)
                self._sync_to_repository()
                ConnectionDialog(self, conn)
        self.start = None
        self.temp_line_end = None
        if self.current_tool != "Select":
            self.selected_obj = None
        self.resizing_obj = None
        self.resize_edge = None
        if self.selected_obj and self.current_tool == "Select":
            if self.selected_obj.obj_type != "System Boundary":
                b = self.find_boundary_for_obj(self.selected_obj)
                if b:
                    self.selected_obj.properties["boundary"] = str(b.obj_id)
                else:
                    self.selected_obj.properties.pop("boundary", None)
            self._sync_to_repository()
        self.redraw()

    def on_mouse_move(self, event):
        if self.start and self.current_tool in (
            "Association",
            "Include",
            "Extend",
            "Flow",
            "Connector",
        ):
            x = self.canvas.canvasx(event.x)
            y = self.canvas.canvasy(event.y)
            self.temp_line_end = (x, y)
            self.redraw()

    def on_mouse_move(self, event):
        if self.start and self.current_tool in (
            "Association",
            "Include",
            "Extend",
            "Flow",
            "Connector",
        ):
            x = self.canvas.canvasx(event.x)
            y = self.canvas.canvasy(event.y)
            self.temp_line_end = (x, y)
            self.redraw()

    def on_double_click(self, event):
        x = self.canvas.canvasx(event.x)
        y = self.canvas.canvasy(event.y)
        obj = self.find_object(x, y)
        if obj:
            diag_id = self.repo.get_linked_diagram(obj.element_id)
            if diag_id and diag_id in self.repo.diagrams:
                diag = self.repo.diagrams[diag_id]
                if diag.diag_type == "Activity Diagram":
                    ActivityDiagramWindow(self.master, self.app, diagram_id=diag_id)
                    return
                if diag.diag_type == "Internal Block Diagram":
                    InternalBlockDiagramWindow(self.master, self.app, diagram_id=diag_id)
                    return
            SysMLObjectDialog(self, obj)
            self.redraw()
        else:
            conn = self.find_connection(x, y)
            if conn:
                ConnectionDialog(self, conn)
                self.redraw()

    def on_rc_press(self, event):
        self.canvas.scan_mark(event.x, event.y)

    def on_rc_drag(self, event):
        self.canvas.scan_dragto(event.x, event.y, gain=1)

    def on_ctrl_mousewheel(self, event):
        if event.delta > 0:
            self.zoom_in()
        else:
            self.zoom_out()

    # ------------------------------------------------------------
    # Utility methods
    # ------------------------------------------------------------
    def find_object(self, x: float, y: float) -> SysMLObject | None:
        for obj in reversed(self.objects):
            ox = obj.x * self.zoom
            oy = obj.y * self.zoom
            w = obj.width * self.zoom / 2
            h = obj.height * self.zoom / 2
            if ox - w <= x <= ox + w and oy - h <= y <= oy + h:
                return obj
        return None

    def hit_resize_handle(self, obj: SysMLObject, x: float, y: float) -> str | None:
        margin = 5
        ox = obj.x * self.zoom
        oy = obj.y * self.zoom
        w = obj.width * self.zoom / 2
        h = obj.height * self.zoom / 2
        left = ox - w
        right = ox + w
        top = oy - h
        bottom = oy + h
        near_left = abs(x - left) <= margin
        near_right = abs(x - right) <= margin
        near_top = abs(y - top) <= margin
        near_bottom = abs(y - bottom) <= margin
        if near_left and near_top:
            return "nw"
        if near_right and near_top:
            return "ne"
        if near_left and near_bottom:
            return "sw"
        if near_right and near_bottom:
            return "se"
        if near_left:
            return "w"
        if near_right:
            return "e"
        if near_top:
            return "n"
        if near_bottom:
            return "s"
        return None

    def _dist_to_segment(self, p, a, b) -> float:
        px, py = p
        ax, ay = a
        bx, by = b
        if ax == bx and ay == by:
            return ((px - ax) ** 2 + (py - ay) ** 2) ** 0.5
        t = ((px - ax) * (bx - ax) + (py - ay) * (by - ay)) / ((bx - ax) ** 2 + (by - ay) ** 2)
        t = max(0, min(1, t))
        lx = ax + t * (bx - ax)
        ly = ay + t * (by - ay)
        return ((px - lx) ** 2 + (py - ly) ** 2) ** 0.5

    def find_connection(self, x: float, y: float) -> DiagramConnection | None:
        for conn in self.connections:
            src = self.get_object(conn.src)
            dst = self.get_object(conn.dst)
            if not src or not dst:
                continue
            points = [(src.x * self.zoom, src.y * self.zoom)]
            if conn.style == "Squared":
                midx = (src.x + dst.x) / 2 * self.zoom
                points.extend([(midx, points[-1][1]), (midx, dst.y * self.zoom)])
            elif conn.style == "Custom":
                for px, py in conn.points:
                    xpt = px * self.zoom
                    ypt = py * self.zoom
                    last = points[-1]
                    points.extend([(xpt, last[1]), (xpt, ypt)])
            points.append((dst.x * self.zoom, dst.y * self.zoom))
            for a, b in zip(points[:-1], points[1:]):
                if self._dist_to_segment((x, y), a, b) <= 5:
                    return conn
        return None

    def snap_port_to_parent(self, port: SysMLObject, parent: SysMLObject) -> None:
        px = port.x
        py = port.y
        left = parent.x - parent.width / 2
        right = parent.x + parent.width / 2
        top = parent.y - parent.height / 2
        bottom = parent.y + parent.height / 2
        d_left = abs(px - left)
        d_right = abs(px - right)
        d_top = abs(py - top)
        d_bottom = abs(py - bottom)
        min_d = min(d_left, d_right, d_top, d_bottom)
        if min_d == d_left:
            port.x = left
            port.y = min(max(py, top), bottom)
            port.properties["side"] = "W"
        elif min_d == d_right:
            port.x = right
            port.y = min(max(py, top), bottom)
            port.properties["side"] = "E"
        elif min_d == d_top:
            port.y = top
            port.x = min(max(px, left), right)
            port.properties["side"] = "N"
        else:
            port.y = bottom
            port.x = min(max(px, left), right)
            port.properties["side"] = "S"

    def edge_point(self, obj: SysMLObject, tx: float, ty: float) -> Tuple[float, float]:
        x = obj.x * self.zoom
        y = obj.y * self.zoom
        if obj.obj_type == "Port":
            return x, y
        w = obj.width * self.zoom / 2
        h = obj.height * self.zoom / 2
        dx = tx - x
        dy = ty - y
        if abs(dx) > abs(dy):
            if dx > 0:
                x += w
                y += dy * (w / abs(dx)) if dx != 0 else 0
            else:
                x -= w
                y += dy * (w / abs(dx)) if dx != 0 else 0
        else:
            if dy > 0:
                y += h
                x += dx * (h / abs(dy)) if dy != 0 else 0
            else:
                y -= h
                x += dx * (h / abs(dy)) if dy != 0 else 0
        return x, y

    def sync_ports(self, part: SysMLObject) -> None:
        names: List[str] = []
        block_id = part.properties.get("definition")
        if block_id and block_id in self.repo.elements:
            block_elem = self.repo.elements[block_id]
            names.extend([p.strip() for p in block_elem.properties.get("ports", "").split(",") if p.strip()])
        names.extend([p.strip() for p in part.properties.get("ports", "").split(",") if p.strip()])
        existing = {o.properties.get("name"): o for o in self.objects if o.obj_type == "Port" and o.properties.get("parent") == str(part.obj_id)}
        for n in names:
            if n not in existing:
                port = SysMLObject(
                    _get_next_id(),
                    "Port",
                    part.x + part.width / 2 + 20,
                    part.y,
                    properties={
                        "name": n,
                        "parent": str(part.obj_id),
                        "side": "E",
                        "labelX": "8",
                        "labelY": "-8",
                    },
                )
                self.snap_port_to_parent(port, part)
                self.objects.append(port)
                existing[n] = port
        for n, obj in list(existing.items()):
            if n not in names:
                self.objects.remove(obj)
        self.sort_objects()

    def zoom_in(self):
        self.zoom *= 1.2
        self.redraw()

    def zoom_out(self):
        self.zoom /= 1.2
        self.redraw()

    def sort_objects(self) -> None:
        """Ensure System Boundaries are drawn and selected behind others."""
        self.objects.sort(key=lambda o: 0 if o.obj_type == "System Boundary" else 1)

    def redraw(self):
        self.canvas.delete("all")
        self.sort_objects()
        for obj in list(self.objects):
            if obj.obj_type == "Part":
                self.sync_ports(obj)
            self.draw_object(obj)
        for conn in self.connections:
            src = self.get_object(conn.src)
            dst = self.get_object(conn.dst)
            if src and dst:
                self.draw_connection(src, dst, conn)
        if (
            self.start
            and self.temp_line_end
            and self.current_tool in (
                "Association",
                "Include",
                "Extend",
                "Flow",
                "Connector",
            )
        ):
            sx, sy = self.edge_point(self.start, *self.temp_line_end)
            ex, ey = self.temp_line_end
            self.canvas.create_line(sx, sy, ex, ey, dash=(2, 2), arrow=tk.LAST)
        self.canvas.config(scrollregion=self.canvas.bbox("all"))

    def draw_object(self, obj: SysMLObject):
        x = obj.x * self.zoom
        y = obj.y * self.zoom
        w = obj.width * self.zoom / 2
        h = obj.height * self.zoom / 2
        color = OBJECT_COLORS.get(obj.obj_type, "white")
        outline = "black"
        if obj.obj_type == "Actor":
            sx = obj.width / 80.0 * self.zoom
            sy = obj.height / 40.0 * self.zoom
            self.canvas.create_oval(
                x - 10 * sx,
                y - 30 * sy,
                x + 10 * sx,
                y - 10 * sy,
                outline=outline,
                fill=color,
            )
            self.canvas.create_line(x, y - 10 * sy, x, y + 20 * sy, fill=outline)
            self.canvas.create_line(x - 15 * sx, y, x + 15 * sx, y, fill=outline)
            self.canvas.create_line(
                x,
                y + 20 * sy,
                x - 10 * sx,
                y + 40 * sy,
                fill=outline,
            )
            self.canvas.create_line(
                x,
                y + 20 * sy,
                x + 10 * sx,
                y + 40 * sy,
                fill=outline,
            )
        elif obj.obj_type == "Use Case":
            self.canvas.create_oval(
                x - w,
                y - h,
                x + w,
                y + h,
                fill=color,
                outline=outline,
            )
        elif obj.obj_type == "System Boundary":
            self.canvas.create_rectangle(
                x - w,
                y - h,
                x + w,
                y + h,
                dash=(4, 2),
                outline=outline,
                fill=color,
            )
            label = obj.properties.get("name", "")
            if label:
                lx = x - w + 4 * self.zoom
                ly = y - h - 4 * self.zoom
                self.canvas.create_text(lx, ly, text=label, anchor="sw")
        elif obj.obj_type in ("Action Usage", "Action", "Part", "Port"):
            dash = ()
            fill = color
            if obj.obj_type == "Part":
                dash = (4, 2)
            if obj.obj_type == "Port":
                side = obj.properties.get("side", "E")
                sz = 6 * self.zoom
                self.canvas.create_rectangle(
                    x - sz,
                    y - sz,
                    x + sz,
                    y + sz,
                    fill=color,
                    outline=outline,
                )
                arrow_len = sz * 1.2
                half = arrow_len / 2
                direction = obj.properties.get("direction", "out")

                if side in ("E", "W"):
                    if side == "E":
                        inside = -half
                        outside = half
                    else:
                        inside = half
                        outside = -half
                    if direction == "in":
                        self.canvas.create_line(x + outside, y, x + inside, y, arrow=tk.LAST)
                    elif direction == "out":
                        self.canvas.create_line(x + inside, y, x + outside, y, arrow=tk.LAST)
                    else:
                        self.canvas.create_line(x - half, y, x + half, y, arrow=tk.BOTH)
                else:  # N or S
                    if side == "S":
                        inside = -half
                        outside = half
                    else:
                        inside = half
                        outside = -half
                    if direction == "in":
                        self.canvas.create_line(x, y + outside, x, y + inside, arrow=tk.LAST)
                    elif direction == "out":
                        self.canvas.create_line(x, y + inside, x, y + outside, arrow=tk.LAST)
                    else:
                        self.canvas.create_line(x, y - half, x, y + half, arrow=tk.BOTH)

                lx_off = _parse_float(obj.properties.get("labelX"), 8.0)
                ly_off = _parse_float(obj.properties.get("labelY"), -8.0)
                lx = x + lx_off * self.zoom
                ly = y + ly_off * self.zoom
                self.canvas.create_text(lx, ly, text=obj.properties.get("name", ""), anchor="center")
            else:
                self.canvas.create_rectangle(
                    x - w,
                    y - h,
                    x + w,
                    y + h,
                    dash=dash,
                    fill=fill,
                    outline=outline,
                )
        elif obj.obj_type == "Block":
            left, top = x - w, y - h
            right, bottom = x + w, y + h
            self.canvas.create_rectangle(
                left,
                top,
                right,
                bottom,
                fill=color,
                outline=outline,
            )
            header = f"<<block>> {obj.properties.get('name', '')}".strip()
            self.canvas.create_line(left, top + 20 * self.zoom, right, top + 20 * self.zoom)
            self.canvas.create_text(left + 4 * self.zoom, top + 10 * self.zoom, text=header, anchor="w")
            compartments = [
                ("Attributes", obj.properties.get("valueProperties", "")),
                ("Parts", obj.properties.get("partProperties", "")),
                ("References", obj.properties.get("referenceProperties", "")),
                ("Operations", obj.properties.get("operations", "")),
                ("Constraints", obj.properties.get("constraintProperties", "")),
                ("Ports", obj.properties.get("ports", "")),
                (
                    "Reliability",
                    " ".join(
                        f"{label}={obj.properties.get(key,'')}"
                        for label, key in (
                            ("FIT", "fit"),
                            ("Qual", "qualification"),
                            ("FM", "failureModes"),
                        )
                        if obj.properties.get(key, "")
                    ),
                ),
                (
                    "Requirements",
                    "; ".join(r.get("id") for r in obj.requirements),
                ),
            ]
            cy = top + 20 * self.zoom
            for label, text in compartments:
                self.canvas.create_line(left, cy, right, cy)
                display = f"{label}: {text}" if text else f"{label}:"
                self.canvas.create_text(left + 4 * self.zoom, cy + 10 * self.zoom, text=display, anchor="w")
                cy += 20 * self.zoom
        elif obj.obj_type in ("Initial", "Final"):
            if obj.obj_type == "Initial":
                r = min(obj.width, obj.height) / 2 * self.zoom
                self.canvas.create_oval(x - r, y - r, x + r, y + r, fill="black")
            else:
                r = min(obj.width, obj.height) / 2 * self.zoom
                inner = max(r - 5 * self.zoom, 0)
                self.canvas.create_oval(x - r, y - r, x + r, y + r)
                self.canvas.create_oval(x - inner, y - inner, x + inner, y + inner,
                                        fill="black")
        elif obj.obj_type in ("Decision", "Merge"):
            self.canvas.create_polygon(
                x,
                y - h,
                x + w,
                y,
                x,
                y + h,
                x - w,
                y,
                fill=color,
                outline=outline,
            )
        elif obj.obj_type in ("Fork", "Join"):
            half = obj.width / 2 * self.zoom
            self.canvas.create_rectangle(x - half, y - 5 * self.zoom,
                                        x + half, y + 5 * self.zoom,
                                        fill="black")
        else:
            self.canvas.create_rectangle(
                x - w,
                y - h,
                x + w,
                y + h,
                fill=color,
                outline=outline,
            )

        if obj.obj_type not in ("Block", "System Boundary", "Port"):
            name = obj.properties.get("name", obj.obj_type)
            label = name
            if obj.obj_type == "Part":
                def_id = obj.properties.get("definition")
                if def_id and def_id in self.repo.elements:
                    def_name = self.repo.elements[def_id].name or def_id
                    label = f"{name} : {def_name}" if name else def_name
            diag_id = self.repo.get_linked_diagram(obj.element_id)
            label_lines = []
            if diag_id and diag_id in self.repo.diagrams:
                diag = self.repo.diagrams[diag_id]
                diag_name = diag.name or diag_id
                label_lines.append(diag_name)
            label_lines.append(label)
            key = obj.obj_type.replace(' ', '')
            if not key.endswith('Usage'):
                key += 'Usage'
            for prop in SYSML_PROPERTIES.get(key, []):
                val = obj.properties.get(prop)
                if val:
                    label_lines.append(f"{prop}: {val}")
            if obj.obj_type == "Part":
                rel_items = []
                for lbl, key in (
                    ("FIT", "fit"),
                    ("Qual", "qualification"),
                    ("FM", "failureModes"),
                ):
                    val = obj.properties.get(key)
                    if val:
                        rel_items.append(f"{lbl}: {val}")
                if rel_items:
                    label_lines.extend(rel_items)
                reqs = "; ".join(r.get("id") for r in obj.requirements)
                if reqs:
                    label_lines.append(f"Reqs: {reqs}")
            self.canvas.create_text(x, y, text="\n".join(label_lines), anchor="center")

        if obj == self.selected_obj:
            bx = x - w
            by = y - h
            ex = x + w
            ey = y + h
            self.canvas.create_rectangle(bx, by, ex, ey, outline="red", dash=(2, 2))
            s = 4
            for hx, hy in [(bx, by), (bx, ey), (ex, by), (ex, ey)]:
                self.canvas.create_rectangle(hx - s, hy - s, hx + s, hy + s,
                                             outline="red", fill="white")

    def draw_connection(self, a: SysMLObject, b: SysMLObject, conn: DiagramConnection):
        axc, ayc = a.x * self.zoom, a.y * self.zoom
        bxc, byc = b.x * self.zoom, b.y * self.zoom
        ax, ay = self.edge_point(a, bxc, byc)
        bx, by = self.edge_point(b, axc, ayc)
        dash = ()
        label = None
        if conn.conn_type in ("Include", "Extend"):
            dash = (4, 2)
            label = f"<<{conn.conn_type.lower()}>>"
        points = [(ax, ay)]
        if conn.style == "Squared":
            midx = (ax + bx) / 2
            points.extend([(midx, ay), (midx, by)])
        elif conn.style == "Custom":
            for px, py in conn.points:
                x = px * self.zoom
                y = py * self.zoom
                last = points[-1]
                points.extend([(x, last[1]), (x, y)])
        points.append((bx, by))
        flat = [coord for pt in points for coord in pt]
        self.canvas.create_line(*flat, arrow=tk.LAST, dash=dash)
        if label:
            mx, my = (ax + bx) / 2, (ay + by) / 2
            self.canvas.create_text(mx, my - 10 * self.zoom, text=label)

    def get_object(self, oid: int) -> SysMLObject | None:
        for o in self.objects:
            if o.obj_id == oid:
                return o
        return None

    def _object_within(self, obj: SysMLObject, boundary: SysMLObject) -> bool:
        left = boundary.x - boundary.width / 2
        right = boundary.x + boundary.width / 2
        top = boundary.y - boundary.height / 2
        bottom = boundary.y + boundary.height / 2
        ox = obj.x
        oy = obj.y
        return left <= ox <= right and top <= oy <= bottom

    def find_boundary_for_obj(self, obj: SysMLObject) -> SysMLObject | None:
        for b in self.objects:
            if b.obj_type == "System Boundary" and self._object_within(obj, b):
                return b
        return None

    # ------------------------------------------------------------
    # Clipboard operations
    # ------------------------------------------------------------
    def copy_selected(self, _event=None):
        if self.selected_obj:
            import copy
            self.clipboard = copy.deepcopy(self.selected_obj)

    def cut_selected(self, _event=None):
        if self.selected_obj:
            import copy
            self.clipboard = copy.deepcopy(self.selected_obj)
            self.remove_object(self.selected_obj)
            self.selected_obj = None
            self._sync_to_repository()
            self.redraw()

    def paste_selected(self, _event=None):
        if self.clipboard:
            import copy
            new_obj = copy.deepcopy(self.clipboard)
            new_obj.obj_id = _get_next_id()
            new_obj.x += 20
            new_obj.y += 20
            if new_obj.obj_type == "System Boundary":
                self.objects.insert(0, new_obj)
            else:
                self.objects.append(new_obj)
            self.sort_objects()
            diag = self.repo.diagrams.get(self.diagram_id)
            if diag and new_obj.element_id and new_obj.element_id not in diag.elements:
                diag.elements.append(new_obj.element_id)
            self.selected_obj = new_obj
            self._sync_to_repository()
            self.redraw()

    def delete_selected(self, _event=None):
        if self.selected_obj:
            self.remove_object(self.selected_obj)
            self.selected_obj = None
            self._sync_to_repository()
            self.redraw()

    def remove_object(self, obj: SysMLObject) -> None:
        if obj in self.objects:
            self.objects.remove(obj)
        self.connections = [c for c in self.connections if c.src != obj.obj_id and c.dst != obj.obj_id]
        diag = self.repo.diagrams.get(self.diagram_id)
        if diag and obj.element_id in diag.elements:
            diag.elements.remove(obj.element_id)
        self._sync_to_repository()

    def _sync_to_repository(self) -> None:
        """Persist current objects and connections back to the repository."""
        diag = self.repo.diagrams.get(self.diagram_id)
        if diag:
            diag.objects = [obj.__dict__ for obj in self.objects]
            diag.connections = [conn.__dict__ for conn in self.connections]

    def on_close(self):
        self._sync_to_repository()
        self.destroy()

class SysMLObjectDialog(simpledialog.Dialog):
    """Simple dialog for editing SysML object properties."""

    def __init__(self, master, obj: SysMLObject):
        if not hasattr(obj, "requirements"):
            obj.requirements = []
        self.obj = obj
        super().__init__(master, title=f"Edit {obj.obj_type}")

    class SelectRequirementsDialog(simpledialog.Dialog):
        def __init__(self, parent, title="Select Requirements"):
            self.selected_vars = {}
            super().__init__(parent, title=title)

        def body(self, master):
            ttk.Label(master, text="Select requirements:").pack(padx=5, pady=5)
            container = ttk.Frame(master)
            container.pack(fill=tk.BOTH, expand=True)
            canvas = tk.Canvas(container, borderwidth=0)
            scrollbar = ttk.Scrollbar(container, orient="vertical", command=canvas.yview)
            self.check_frame = ttk.Frame(canvas)
            self.check_frame.bind(
                "<Configure>", lambda e: canvas.configure(scrollregion=canvas.bbox("all"))
            )
            canvas.create_window((0, 0), window=self.check_frame, anchor="nw")
            canvas.configure(yscrollcommand=scrollbar.set)
            canvas.pack(side="left", fill="both", expand=True)
            scrollbar.pack(side="right", fill="y")
            for req_id, req in global_requirements.items():
                var = tk.BooleanVar(value=False)
                self.selected_vars[req_id] = var
                text = f"[{req['id']}] {req['text']}"
                ttk.Checkbutton(self.check_frame, text=text, variable=var).pack(anchor="w", padx=2, pady=2)
            return self.check_frame

        def apply(self):
            self.result = [rid for rid, var in self.selected_vars.items() if var.get()]

    class SelectComponentsDialog(simpledialog.Dialog):
        """Dialog to choose which components should become parts."""

        def __init__(self, parent, components):
            self.components = components
            self.selected = {}
            super().__init__(parent, title="Select Components")

        def body(self, master):
            ttk.Label(master, text="Select components:").pack(padx=5, pady=5)
            frame = ttk.Frame(master)
            frame.pack(fill=tk.BOTH, expand=True)
            canvas = tk.Canvas(frame, borderwidth=0)
            scrollbar = ttk.Scrollbar(frame, orient="vertical", command=canvas.yview)
            self.check_frame = ttk.Frame(canvas)
            self.check_frame.bind(
                "<Configure>", lambda e: canvas.configure(scrollregion=canvas.bbox("all"))
            )
            canvas.create_window((0, 0), window=self.check_frame, anchor="nw")
            canvas.configure(yscrollcommand=scrollbar.set)
            canvas.pack(side="left", fill="both", expand=True)
            scrollbar.pack(side="right", fill="y")
            for comp in self.components:
                var = tk.BooleanVar(value=True)
                self.selected[comp] = var
                ttk.Checkbutton(self.check_frame, text=comp.name, variable=var).pack(anchor="w", padx=2, pady=2)
            return self.check_frame

        def apply(self):
            self.result = [c for c, var in self.selected.items() if var.get()]

    def body(self, master):
        # Disable window resizing so the layout remains consistent
        self.resizable(False, False)

        # Use a notebook to keep the dialog compact by grouping fields
        self.nb = ttk.Notebook(master)
        self.nb.grid(row=0, column=0, columnspan=3, sticky="nsew")

        gen_frame = ttk.Frame(self.nb)
        prop_frame = ttk.Frame(self.nb)
        rel_frame = ttk.Frame(self.nb)
        link_frame = ttk.Frame(self.nb)
        req_frame = ttk.Frame(self.nb)

        self.nb.add(gen_frame, text="General")
        self.nb.add(prop_frame, text="Properties")
        self.nb.add(rel_frame, text="Reliability")
        self.nb.add(link_frame, text="Links")
        self.nb.add(req_frame, text="Requirements")

        gen_row = 0
        ttk.Label(gen_frame, text="Name:").grid(row=gen_row, column=0, sticky="e", padx=4, pady=4)
        self.name_var = tk.StringVar(value=self.obj.properties.get("name", ""))
        ttk.Entry(gen_frame, textvariable=self.name_var).grid(row=gen_row, column=1, padx=4, pady=4)
        gen_row += 1
        ttk.Label(gen_frame, text="Width:").grid(row=gen_row, column=0, sticky="e", padx=4, pady=2)
        self.width_var = tk.StringVar(value=str(self.obj.width))
        ttk.Entry(gen_frame, textvariable=self.width_var).grid(row=gen_row, column=1, padx=4, pady=2)
        gen_row += 1
        if self.obj.obj_type not in ("Fork", "Join"):
            ttk.Label(gen_frame, text="Height:").grid(row=gen_row, column=0, sticky="e", padx=4, pady=2)
            self.height_var = tk.StringVar(value=str(self.obj.height))
            ttk.Entry(gen_frame, textvariable=self.height_var).grid(row=gen_row, column=1, padx=4, pady=2)
            gen_row += 1
        else:
            self.height_var = tk.StringVar(value=str(self.obj.height))
        self.entries = {}
        self.listboxes = {}
        prop_row = 0
        rel_row = 0
        key = f"{self.obj.obj_type.replace(' ', '')}Usage"
        list_props = {
            "ports",
            "partProperties",
            "referenceProperties",
            "valueProperties",
            "constraintProperties",
            "operations",
            "failureModes",
        }
        reliability_props = {"circuit", "component", "fit", "qualification", "failureModes"}
        app = getattr(self.master, 'app', None)
        for prop in SYSML_PROPERTIES.get(key, []):
            frame = rel_frame if prop in reliability_props else prop_frame
            row = rel_row if prop in reliability_props else prop_row
            ttk.Label(frame, text=f"{prop}:").grid(row=row, column=0, sticky="e", padx=4, pady=2)
            if prop in list_props:
                lb = tk.Listbox(frame, height=4)
                items = [p.strip() for p in self.obj.properties.get(prop, "").split(",") if p.strip()]
                for it in items:
                    lb.insert(tk.END, it)
                lb.grid(row=row, column=1, padx=4, pady=2, sticky="we")
                btnf = ttk.Frame(frame)
                btnf.grid(row=row, column=2, padx=2)
                ttk.Button(btnf, text="Add", command=lambda p=prop: self.add_list_item(p)).pack(side=tk.TOP)
                ttk.Button(btnf, text="Remove", command=lambda p=prop: self.remove_list_item(p)).pack(side=tk.TOP)
                self.listboxes[prop] = lb
            elif prop == "direction":
                var = tk.StringVar(value=self.obj.properties.get(prop, "in"))
                ttk.Combobox(frame, textvariable=var, values=["in", "out", "inout"]).grid(row=row, column=1, padx=4, pady=2)
                self.entries[prop] = var
            elif self.obj.obj_type == "Use Case" and prop == "useCaseDefinition":
                repo = SysMLRepository.get_instance()
                diags = [
                    d for d in repo.diagrams.values()
                    if d.diag_type == "Use Case Diagram" and d.diag_id != self.master.diagram_id
                ]
                idmap = {d.name or d.diag_id: d.diag_id for d in diags}
                self.ucdef_map = idmap
                cur_id = self.obj.properties.get(prop, "")
                cur_name = next((n for n, i in idmap.items() if i == cur_id), "")
                var = tk.StringVar(value=cur_name)
                ttk.Combobox(frame, textvariable=var, values=list(idmap.keys())).grid(row=row, column=1, padx=4, pady=2)
                self.entries[prop] = var
            elif self.obj.obj_type == "Use Case" and prop == "includedUseCase":
                repo = SysMLRepository.get_instance()
                targets = [
                    repo.elements[t].name or t
                    for rel in repo.relationships
                    if rel.rel_type == "Include" and rel.source == self.obj.element_id
                    if (t := rel.target) in repo.elements
                ]
                ttk.Label(frame, text=", ".join(targets)).grid(row=row, column=1, sticky="w", padx=4, pady=2)
            elif prop == "circuit" and app:
                circuits = [
                    c
                    for ra in getattr(app, 'reliability_analyses', [])
                    for c in ra.components
                    if c.comp_type == "circuit"
                ]
                circuits.extend(
                    c
                    for c in getattr(app, "reliability_components", [])
                    if c.comp_type == "circuit"
                )
                names = list({c.name for c in circuits})
                var = tk.StringVar(value=self.obj.properties.get(prop, ""))
                cb = ttk.Combobox(frame, textvariable=var, values=names, state="readonly")
                cb.grid(row=row, column=1, padx=4, pady=2)
                self.entries[prop] = var
                self._circuit_map = {c.name: c for c in circuits}

                def sync_circuit(_):
                    name = var.get()
                    comp = self._circuit_map.get(name)
                    if not comp:
                        return
                    if 'fit' in self.entries:
                        self.entries['fit'].set(f"{comp.fit:.2f}")
                    else:
                        self.obj.properties['fit'] = f"{comp.fit:.2f}"
                    if 'qualification' in self.entries:
                        self.entries['qualification'].set(comp.qualification)
                    else:
                        self.obj.properties['qualification'] = comp.qualification
                    modes = self._get_failure_modes(app, comp.name)
                    if 'failureModes' in self.entries:
                        self.entries['failureModes'].set(modes)
                    else:
                        self.obj.properties['failureModes'] = modes
                    # Update parts list to reflect BOM components
                    if comp.sub_boms and 'partProperties' in self.listboxes:
                        names = sorted({c.name for bom in comp.sub_boms for c in bom})
                        lb = self.listboxes['partProperties']
                        lb.delete(0, tk.END)
                        for n in names:
                            lb.insert(tk.END, n)

                cb.bind("<<ComboboxSelected>>", sync_circuit)
            elif prop == "component" and app:
                comps = [
                    c
                    for ra in getattr(app, 'reliability_analyses', [])
                    for c in ra.components
                    if c.comp_type != "circuit"
                ]
                comps.extend(
                    c
                    for c in getattr(app, "reliability_components", [])
                    if c.comp_type != "circuit"
                )
                names = list({c.name for c in comps})
                var = tk.StringVar(value=self.obj.properties.get(prop, ""))
                cb = ttk.Combobox(frame, textvariable=var, values=names, state="readonly")
                cb.grid(row=row, column=1, padx=4, pady=2)
                self.entries[prop] = var
                self._comp_map = {c.name: c for c in comps}

                def sync_component(_):
                    name = var.get()
                    comp = self._comp_map.get(name)
                    if not comp:
                        return
                    if 'fit' in self.entries:
                        self.entries['fit'].set(f"{comp.fit:.2f}")
                    else:
                        self.obj.properties['fit'] = f"{comp.fit:.2f}"
                    if 'qualification' in self.entries:
                        self.entries['qualification'].set(comp.qualification)
                    else:
                        self.obj.properties['qualification'] = comp.qualification
                    modes = self._get_failure_modes(app, comp.name)
                    if 'failureModes' in self.entries:
                        self.entries['failureModes'].set(modes)
                    else:
                        self.obj.properties['failureModes'] = modes

                cb.bind("<<ComboboxSelected>>", sync_component)
            else:
                var = tk.StringVar(value=self.obj.properties.get(prop, ""))
                state = "normal"
                if self.obj.obj_type == "Block" and prop in ("fit", "qualification"):
                    state = "readonly"
                ttk.Entry(frame, textvariable=var, state=state).grid(row=row, column=1, padx=4, pady=2)
                self.entries[prop] = var
            if prop in reliability_props:
                rel_row += 1
            else:
                prop_row += 1

        # Always display FIT and qualification values if present
        for prop in ("fit", "qualification"):
            if prop not in self.entries and self.obj.properties.get(prop, ""):
                ttk.Label(rel_frame, text=f"{prop}:").grid(row=rel_row, column=0, sticky="e", padx=4, pady=2)
                var = tk.StringVar(value=self.obj.properties.get(prop, ""))
                ttk.Entry(rel_frame, textvariable=var, state="readonly").grid(row=rel_row, column=1, padx=4, pady=2)
                self.entries[prop] = var
                rel_row += 1

        repo = SysMLRepository.get_instance()
        link_row = 0
        if self.obj.obj_type == "Block":
            diags = [d for d in repo.diagrams.values() if d.diag_type == "Internal Block Diagram"]
            ids = {d.name or d.diag_id: d.diag_id for d in diags}
            ttk.Label(link_frame, text="Internal Block Diagram:").grid(row=link_row, column=0, sticky="e", padx=4, pady=2)
            self.diag_map = ids
            cur_id = repo.get_linked_diagram(self.obj.element_id)
            cur_name = next((n for n, i in ids.items() if i == cur_id), "")
            self.diagram_var = tk.StringVar(value=cur_name)
            ttk.Combobox(link_frame, textvariable=self.diagram_var, values=list(ids.keys())).grid(row=link_row, column=1, padx=4, pady=2)
            link_row += 1
        elif self.obj.obj_type in ("Action Usage", "Action"):
            diagrams = [
                d for d in repo.diagrams.values()
                if d.diag_type in ("Activity Diagram", "Internal Block Diagram")
            ]
            self.behavior_map = {d.name or d.diag_id: d.diag_id for d in diagrams}
            ttk.Label(link_frame, text="Behavior Diagram:").grid(row=link_row, column=0, sticky="e", padx=4, pady=2)
            cur_id = repo.get_linked_diagram(self.obj.element_id)
            cur_name = next((n for n, i in self.behavior_map.items() if i == cur_id), "")
            self.behavior_var = tk.StringVar(value=cur_name)
            ttk.Combobox(link_frame, textvariable=self.behavior_var, values=list(self.behavior_map.keys())).grid(row=link_row, column=1, padx=4, pady=2)
            link_row += 1
        elif self.obj.obj_type == "Part":
            blocks = [e for e in repo.elements.values() if e.elem_type == "Block"]
            idmap = {b.name or b.elem_id: b.elem_id for b in blocks}
            ttk.Label(link_frame, text="Definition:").grid(row=link_row, column=0, sticky="e", padx=4, pady=2)
            self.def_map = idmap
            cur_id = self.obj.properties.get("definition", "")
            cur_name = next((n for n, i in idmap.items() if i == cur_id), "")
            self.def_var = tk.StringVar(value=cur_name)
            ttk.Combobox(link_frame, textvariable=self.def_var, values=list(idmap.keys())).grid(row=link_row, column=1, padx=4, pady=2)
            link_row += 1

        # Requirement allocation section
        req_row = 0
        ttk.Label(req_frame, text="Requirements:").grid(row=req_row, column=0, sticky="ne", padx=4, pady=2)
        self.req_list = tk.Listbox(req_frame, height=4)
        self.req_list.grid(row=req_row, column=1, padx=4, pady=2, sticky="we")
        btnf = ttk.Frame(req_frame)
        btnf.grid(row=req_row, column=2, padx=2)
        ttk.Button(btnf, text="Add", command=self.add_requirement).pack(side=tk.TOP)
        ttk.Button(btnf, text="Remove", command=self.remove_requirement).pack(side=tk.TOP)
        for r in self.obj.requirements:
            self.req_list.insert(tk.END, f"[{r.get('id')}] {r.get('text','')}")
        req_row += 1

    def add_port(self):
        name = simpledialog.askstring("Port", "Name:", parent=self)
        if name:
            self.listboxes["ports"].insert(tk.END, name)

    def remove_port(self):
        sel = list(self.listboxes["ports"].curselection())
        for idx in reversed(sel):
            self.listboxes["ports"].delete(idx)

    def add_list_item(self, prop: str):
        val = simpledialog.askstring(prop, "Value:", parent=self)
        if val:
            self.listboxes[prop].insert(tk.END, val)

    def remove_list_item(self, prop: str):
        lb = self.listboxes[prop]
        sel = list(lb.curselection())
        for idx in reversed(sel):
            lb.delete(idx)

    def add_requirement(self):
        if not global_requirements:
            messagebox.showinfo("No Requirements", "No requirements defined.")
            return
        dialog = self.SelectRequirementsDialog(self)
        if dialog.result:
            for rid in dialog.result:
                req = global_requirements.get(rid)
                if req and not any(r.get("id") == rid for r in self.obj.requirements):
                    self.obj.requirements.append(req)
                    self.req_list.insert(tk.END, f"[{req['id']}] {req.get('text','')}")

    def remove_requirement(self):
        sel = list(self.req_list.curselection())
        for idx in reversed(sel):
            del self.obj.requirements[idx]
            self.req_list.delete(idx)

    def _get_failure_modes(self, app, comp_name: str) -> str:
        """Return comma separated failure modes for a component name."""
        modes = set()
        for e in getattr(app, 'fmea_entries', []):
            if getattr(e, 'fmea_component', '') == comp_name:
                label = getattr(e, 'description', '') or getattr(e, 'user_name', '')
                if label:
                    modes.add(label)
        for fmea in getattr(app, 'fmeas', []):
            for e in fmea.get('entries', []):
                if getattr(e, 'fmea_component', '') == comp_name:
                    label = getattr(e, 'description', '') or getattr(e, 'user_name', '')
                    if label:
                        modes.add(label)
        return ", ".join(sorted(modes))
        
    def apply(self):
        self.obj.properties["name"] = self.name_var.get()
        repo = SysMLRepository.get_instance()
        if self.obj.element_id and self.obj.element_id in repo.elements:
            repo.elements[self.obj.element_id].name = self.name_var.get()
        for prop, var in self.entries.items():
            self.obj.properties[prop] = var.get()
            if self.obj.element_id and self.obj.element_id in repo.elements:
                repo.elements[self.obj.element_id].properties[prop] = var.get()
        for prop, lb in self.listboxes.items():
            items = [lb.get(i) for i in range(lb.size())]
            joined = ", ".join(items)
            self.obj.properties[prop] = joined
            if self.obj.element_id and self.obj.element_id in repo.elements:
                repo.elements[self.obj.element_id].properties[prop] = joined
        try:
            self.obj.width = float(self.width_var.get())
            self.obj.height = float(self.height_var.get())
        except ValueError:
            pass
        # Update linked diagram if applicable
        link_id = None
        if hasattr(self, "behavior_var") and self.behavior_var.get():
            link_id = self.behavior_map.get(self.behavior_var.get())
        elif hasattr(self, "diagram_var"):
            link_id = self.diag_map.get(self.diagram_var.get())
        if hasattr(self, "behavior_var") or hasattr(self, "diagram_var"):
            repo.link_diagram(self.obj.element_id, link_id)
        if hasattr(self, "def_var"):
            name = self.def_var.get()
            def_id = self.def_map.get(name)
            if def_id:
                self.obj.properties["definition"] = def_id
                if self.obj.element_id and self.obj.element_id in repo.elements:
                    repo.elements[self.obj.element_id].properties["definition"] = def_id
        if hasattr(self, "ucdef_var"):
            name = self.ucdef_var.get()
            def_id = self.ucdef_map.get(name)
            if def_id:
                self.obj.properties["useCaseDefinition"] = def_id
                if self.obj.element_id and self.obj.element_id in repo.elements:
                    repo.elements[self.obj.element_id].properties["useCaseDefinition"] = def_id

        # ------------------------------------------------------------
        # Add parts from selected circuit BOM
        # ------------------------------------------------------------
        if (
            self.obj.obj_type == "Block"
            and "circuit" in self.obj.properties
            and hasattr(self, "diag_map")
        ):
            diag_id = repo.get_linked_diagram(self.obj.element_id)
            if diag_id:
                circuit_name = self.obj.properties.get("circuit", "")
                comp = getattr(self, "_circuit_map", {}).get(circuit_name)
                if comp and comp.sub_boms:
                    comps = [c for bom in comp.sub_boms for c in bom]
                    dlg = self.SelectComponentsDialog(self, comps)
                    selected = dlg.result or []
                    if selected:
                        diag = repo.diagrams.get(diag_id)
                        if diag is not None:
                            diag.objects = getattr(diag, "objects", [])
                            existing = {
                                o.get("properties", {}).get("component")
                                for o in diag.objects
                                if o.get("obj_type") == "Part"
                            }
                            base_x = 50.0
                            base_y = 50.0
                            offset = 60.0
                            for idx, c in enumerate(selected):
                                if c.name in existing:
                                    continue
                                elem = repo.create_element(
                                    "Part",
                                    name=c.name,
                                    properties={
                                        "component": c.name,
                                        "fit": f"{c.fit:.2f}",
                                        "qualification": c.qualification,
                                        "failureModes": self._get_failure_modes(getattr(self.master, "app", None), c.name),
                                    },
                                    owner=repo.root_package.elem_id,
                                )
                                repo.add_element_to_diagram(diag_id, elem.elem_id)
                                obj = SysMLObject(
                                    _get_next_id(),
                                    "Part",
                                    base_x,
                                    base_y + offset * idx,
                                    element_id=elem.elem_id,
                                    properties=elem.properties.copy(),
                                )
                                diag.objects.append(obj.__dict__)
                                # update any open windows for this diagram
                                app = getattr(self.master, "app", None)
                                if app:
                                    for win in getattr(app, "ibd_windows", []):
                                        if win.diagram_id == diag_id:
                                            win.objects.append(obj)
<<<<<<< HEAD
                                            win.redraw()
                                            win._sync_to_repository()
                            # update block partProperties with newly added components
                            new_names = [c.name for c in selected if c.name not in existing]
                            if new_names:
                                cur = self.obj.properties.get("partProperties", "")
                                names = [n.strip() for n in cur.split(",") if n.strip()]
                                for name in new_names:
                                    if name not in names:
                                        names.append(name)
                                joined = ", ".join(names)
                                self.obj.properties["partProperties"] = joined
                                if self.obj.element_id and self.obj.element_id in repo.elements:
                                    repo.elements[self.obj.element_id].properties["partProperties"] = joined
                                # update all diagram objects referencing this block element
                                for d in repo.diagrams.values():
                                    for o in getattr(d, "objects", []):
                                        if o.get("element_id") == self.obj.element_id:
                                            o.setdefault("properties", {})["partProperties"] = joined
                            repo.diagrams[diag_id] = diag
=======
                                            win.sort_objects()
                                            win.redraw()
                                            win._sync_to_repository()
                            repo.diagrams[diag_id] = diag
                            # Update block's part list
                            part_names = [c.name for c in selected]
                            self.obj.properties['partProperties'] = ", ".join(part_names)
                            if 'partProperties' in self.listboxes:
                                lb = self.listboxes['partProperties']
                                lb.delete(0, tk.END)
                                for n in part_names:
                                    lb.insert(tk.END, n)
                            if self.obj.element_id in repo.elements:
                                repo.elements[self.obj.element_id].properties['partProperties'] = ", ".join(part_names)
>>>>>>> d3974fd3
                            if hasattr(self.master, "_sync_to_repository"):
                                self.master._sync_to_repository()

        
class ConnectionDialog(simpledialog.Dialog):
    """Edit connection style and custom routing points."""

    def __init__(self, master, connection: DiagramConnection):
        self.connection = connection
        super().__init__(master, title="Connection Properties")

    def body(self, master):
        ttk.Label(master, text="Style:").grid(row=0, column=0, sticky="e", padx=4, pady=4)
        self.style_var = tk.StringVar(value=self.connection.style)
        ttk.Combobox(master, textvariable=self.style_var,
                     values=["Straight", "Squared", "Custom"]).grid(row=0, column=1, padx=4, pady=4)
        ttk.Label(master, text="Points:").grid(row=1, column=0, sticky="ne", padx=4, pady=4)
        self.point_list = tk.Listbox(master, height=4)
        for px, py in self.connection.points:
            self.point_list.insert(tk.END, f"{px:.1f},{py:.1f}")
        self.point_list.grid(row=1, column=1, padx=4, pady=4, sticky="we")
        btnf = ttk.Frame(master)
        btnf.grid(row=1, column=2, padx=2)
        ttk.Button(btnf, text="Add", command=self.add_point).pack(side=tk.TOP)
        ttk.Button(btnf, text="Remove", command=self.remove_point).pack(side=tk.TOP)

    def add_point(self):
        x = simpledialog.askfloat("Point", "X:", parent=self)
        y = simpledialog.askfloat("Point", "Y:", parent=self)
        if x is not None and y is not None:
            self.point_list.insert(tk.END, f"{x},{y}")

    def remove_point(self):
        sel = list(self.point_list.curselection())
        for idx in reversed(sel):
            self.point_list.delete(idx)

    def apply(self):
        self.connection.style = self.style_var.get()
        pts = []
        for i in range(self.point_list.size()):
            txt = self.point_list.get(i)
            try:
                x_str, y_str = txt.split(",")
                pts.append((float(x_str), float(y_str)))
            except ValueError:
                continue
        self.connection.points = pts
        if hasattr(self.master, "_sync_to_repository"):
            self.master._sync_to_repository()

class UseCaseDiagramWindow(SysMLDiagramWindow):
    def __init__(self, master, app, diagram_id: str | None = None):
        tools = [
            "Actor",
            "Use Case",
            "System Boundary",
            "Association",
        ]
        super().__init__(master, "Use Case Diagram", tools, diagram_id, app=app)


class ActivityDiagramWindow(SysMLDiagramWindow):
    def __init__(self, master, app, diagram_id: str | None = None):
        tools = [
            "Action Usage",
            "Initial",
            "Final",
            "Decision",
            "Merge",
            "Fork",
            "Join",
            "Flow",
        ]
        super().__init__(master, "Activity Diagram", tools, diagram_id, app=app)


class BlockDiagramWindow(SysMLDiagramWindow):
    def __init__(self, master, app, diagram_id: str | None = None):
        tools = [
            "Block",
            "Association",
        ]
        super().__init__(master, "Block Diagram", tools, diagram_id, app=app)


class InternalBlockDiagramWindow(SysMLDiagramWindow):
    def __init__(self, master, app, diagram_id: str | None = None):
        tools = [
            "Part",
            "Port",
            "Connector",
        ]
        super().__init__(master, "Internal Block Diagram", tools, diagram_id, app=app)
        ttk.Button(self.toolbox, text="Add Block Parts", command=self.add_block_parts).pack(
            fill=tk.X, padx=2, pady=2
        )

    def _get_failure_modes(self, comp_name: str) -> str:
        """Return comma separated failure modes for a component name."""
        app = getattr(self, "app", None)
        modes = set()
        for e in getattr(app, "fmea_entries", []):
            if getattr(e, "fmea_component", "") == comp_name:
                label = getattr(e, "description", "") or getattr(e, "user_name", "")
                if label:
                    modes.add(label)
        for fmea in getattr(app, "fmeas", []):
            for entry in fmea.get("entries", []):
                if getattr(entry, "fmea_component", "") == comp_name:
                    label = getattr(entry, "description", "") or getattr(entry, "user_name", "")
                    if label:
                        modes.add(label)
        return ", ".join(sorted(modes))

    def add_block_parts(self) -> None:
        repo = self.repo
        # determine which block this IBD represents
        block_id = next((eid for eid, did in repo.element_diagrams.items() if did == self.diagram_id), None)
        if not block_id or block_id not in repo.elements:
            messagebox.showinfo("Add Parts", "No block is linked to this diagram")
            return
        block = repo.elements[block_id]
        circuit_name = block.properties.get("circuit", "")
        if not circuit_name:
            messagebox.showinfo("Add Parts", "Block has no circuit assigned")
            return
        circuits = [
            c
            for ra in getattr(self.app, "reliability_analyses", [])
            for c in ra.components
            if c.comp_type == "circuit"
        ]
        circuits.extend(
            c
            for c in getattr(self.app, "reliability_components", [])
            if c.comp_type == "circuit"
        )
        comp_map = {c.name: c for c in circuits}
        comp = comp_map.get(circuit_name)
        if not comp or not comp.sub_boms:
            messagebox.showinfo("Add Parts", "Circuit has no BOM components")
            return
        comps = [c for bom in comp.sub_boms for c in bom]
        dlg = SysMLObjectDialog.SelectComponentsDialog(self, comps)
        selected = dlg.result or []
        if not selected:
            return
        diag = repo.diagrams.get(self.diagram_id)
        if diag is None:
            return
        diag.objects = getattr(diag, "objects", [])
        existing = {
            o.get("properties", {}).get("component")
            for o in diag.objects
            if o.get("obj_type") == "Part"
        }
        base_x = 50.0
        base_y = 50.0
        offset = 60.0
        added = []
        for idx, c in enumerate(selected):
            if c.name in existing:
                continue
            elem = repo.create_element(
                "Part",
                name=c.name,
                properties={
                    "component": c.name,
                    "fit": f"{c.fit:.2f}",
                    "qualification": c.qualification,
                    "failureModes": self._get_failure_modes(c.name),
                },
                owner=repo.root_package.elem_id,
            )
            repo.add_element_to_diagram(self.diagram_id, elem.elem_id)
            obj = SysMLObject(
                _get_next_id(),
                "Part",
                base_x,
                base_y + offset * idx,
                element_id=elem.elem_id,
                properties=elem.properties.copy(),
            )
            diag.objects.append(obj.__dict__)
            self.objects.append(obj)
            added.append(c.name)
        self.redraw()
        self._sync_to_repository()
        if added:
            names = [n.strip() for n in block.properties.get("partProperties", "").split(",") if n.strip()]
            for name in added:
                if name not in names:
                    names.append(name)
            joined = ", ".join(names)
            block.properties["partProperties"] = joined
            for d in repo.diagrams.values():
                for o in getattr(d, "objects", []):
                    if o.get("element_id") == block_id:
                        o.setdefault("properties", {})["partProperties"] = joined

class NewDiagramDialog(simpledialog.Dialog):
    """Dialog to create a new diagram and assign a name and type."""

    def __init__(self, master):
        self.name = ""
        self.diag_type = "Use Case Diagram"
        super().__init__(master, title="New Diagram")

    def body(self, master):
        ttk.Label(master, text="Name:").grid(row=0, column=0, padx=4, pady=4, sticky="e")
        self.name_var = tk.StringVar()
        ttk.Entry(master, textvariable=self.name_var).grid(row=0, column=1, padx=4, pady=4)
        ttk.Label(master, text="Type:").grid(row=1, column=0, padx=4, pady=4, sticky="e")
        self.type_var = tk.StringVar(value=self.diag_type)
        ttk.Combobox(master, textvariable=self.type_var,
                     values=["Use Case Diagram", "Activity Diagram", "Block Diagram", "Internal Block Diagram"]).grid(row=1, column=1, padx=4, pady=4)

    def apply(self):
        self.name = self.name_var.get()
        self.diag_type = self.type_var.get()

class DiagramPropertiesDialog(simpledialog.Dialog):
    """Dialog to edit a diagram's metadata."""

    def __init__(self, master, diagram: SysMLDiagram):
        self.diagram = diagram
        super().__init__(master, title="Diagram Properties")

    def body(self, master):
        ttk.Label(master, text="Name:").grid(row=0, column=0, sticky="e", padx=4, pady=2)
        self.name_var = tk.StringVar(value=self.diagram.name)
        ttk.Entry(master, textvariable=self.name_var).grid(row=0, column=1, padx=4, pady=2)
        ttk.Label(master, text="Description:").grid(row=1, column=0, sticky="e", padx=4, pady=2)
        self.desc_var = tk.StringVar(value=getattr(self.diagram, "description", ""))
        ttk.Entry(master, textvariable=self.desc_var).grid(row=1, column=1, padx=4, pady=2)
        ttk.Label(master, text="Color:").grid(row=2, column=0, sticky="e", padx=4, pady=2)
        self.color_var = tk.StringVar(value=getattr(self.diagram, "color", "#FFFFFF"))
        ttk.Entry(master, textvariable=self.color_var).grid(row=2, column=1, padx=4, pady=2)

    def apply(self):
        self.diagram.name = self.name_var.get()
        self.diagram.description = self.desc_var.get()
        self.diagram.color = self.color_var.get()

class PackagePropertiesDialog(simpledialog.Dialog):
    """Dialog to edit a package's name."""

    def __init__(self, master, package: SysMLElement):
        self.package = package
        super().__init__(master, title="Package Properties")

    def body(self, master):
        ttk.Label(master, text="Name:").grid(
            row=0, column=0, sticky="e", padx=4, pady=2
        )
        self.name_var = tk.StringVar(value=self.package.name)
        ttk.Entry(master, textvariable=self.name_var).grid(
            row=0, column=1, padx=4, pady=2
        )

    def apply(self):
        self.package.name = self.name_var.get()


class ElementPropertiesDialog(simpledialog.Dialog):
    """Dialog to edit a generic element's name and properties."""

    def __init__(self, master, element: SysMLElement):
        self.element = element
        super().__init__(master, title=f"{element.elem_type} Properties")

    def body(self, master):
        ttk.Label(master, text="Name:").grid(row=0, column=0, sticky="e", padx=4, pady=2)
        self.name_var = tk.StringVar(value=self.element.name)
        ttk.Entry(master, textvariable=self.name_var).grid(row=0, column=1, padx=4, pady=2)
        self.entries = {}
        key = f"{self.element.elem_type.replace(' ', '')}Usage"
        row = 1
        for prop in SYSML_PROPERTIES.get(key, []):
            ttk.Label(master, text=f"{prop}:").grid(row=row, column=0, sticky="e", padx=4, pady=2)
            var = tk.StringVar(value=self.element.properties.get(prop, ""))
            ttk.Entry(master, textvariable=var).grid(row=row, column=1, padx=4, pady=2)
            self.entries[prop] = var
            row += 1

    def apply(self):
        self.element.name = self.name_var.get()
        for prop, var in self.entries.items():
            self.element.properties[prop] = var.get()

class ArchitectureManagerDialog(tk.Toplevel):
    """Manage packages and diagrams in a hierarchical tree."""

    def __init__(self, master, app=None):
        super().__init__(master)
        self.app = app
        self.title("Architecture Explorer")
        self.repo = SysMLRepository.get_instance()
        self.geometry("350x400")
        self.tree = ttk.Treeview(self)
        self.tree.pack(fill=tk.BOTH, expand=True, padx=4, pady=4)

        # simple icons to visually distinguish packages, diagrams and objects
        self.pkg_icon = self._create_icon("folder")
        self.diagram_icons = {
            "Use Case Diagram": self._create_icon("circle"),
            "Activity Diagram": self._create_icon("arrow"),
            "Block Diagram": self._create_icon("rect"),
            "Internal Block Diagram": self._create_icon("nested"),
        }
        self.elem_icons = {
            "Actor": self._create_icon("circle"),
            "Use Case": self._create_icon("circle"),
            "Block": self._create_icon("rect"),
            "Part": self._create_icon("rect"),
            "Port": self._create_icon("circle"),
        }
        self.default_diag_icon = self._create_icon("rect")
        self.default_elem_icon = self._create_icon("rect")
        btns = ttk.Frame(self)
        btns.pack(fill=tk.X, padx=4, pady=4)
        ttk.Button(btns, text="Open", command=self.open).pack(side=tk.LEFT, padx=2)
        ttk.Button(btns, text="Properties", command=self.properties).pack(side=tk.LEFT, padx=2)
        ttk.Button(btns, text="New Package", command=self.new_package).pack(side=tk.LEFT, padx=2)
        ttk.Button(btns, text="New Diagram", command=self.new_diagram).pack(side=tk.LEFT, padx=2)
        ttk.Button(btns, text="Cut", command=self.cut).pack(side=tk.LEFT, padx=2)
        ttk.Button(btns, text="Paste", command=self.paste).pack(side=tk.LEFT, padx=2)
        ttk.Button(btns, text="Delete", command=self.delete).pack(side=tk.LEFT, padx=2)
        ttk.Button(btns, text="Close", command=self.destroy).pack(side=tk.RIGHT, padx=2)
        self.populate()
        self.tree.bind("<Double-1>", self.on_double)
        self.tree.bind("<ButtonPress-1>", self.on_drag_start)
        self.tree.bind("<B1-Motion>", self.on_drag_motion)
        self.tree.bind("<ButtonRelease-1>", self.on_drag_release)
        self.bind("<FocusIn>", lambda _e: self.populate())
        self.drag_item = None
        self.cut_item = None

    def populate(self):
        """Populate the tree view with packages, diagrams and elements."""
        self.tree.delete(*self.tree.get_children())
        from collections import defaultdict

        rel_children = defaultdict(list)
        for rel in self.repo.relationships:
            rel_children[rel.source].append((rel.rel_id, rel.target, rel.rel_type))

        visited: set[str] = set()

        def add_elem(elem_id: str, parent: str):
            if elem_id in visited:
                return
            visited.add(elem_id)
            elem = self.repo.elements[elem_id]
            icon = self.elem_icons.get(elem.elem_type, self.default_elem_icon)
            node = self.tree.insert(
                parent,
                "end",
                iid=elem_id,
                text=elem.name or elem_id,
                values=(elem.elem_type,),
                image=icon,
            )
            for rel_id, tgt_id, rtype in rel_children.get(elem_id, []):
                if tgt_id in self.repo.elements:
                    rel_node = self.tree.insert(node, "end", iid=f"rel_{rel_id}",
                                               text=rtype, values=("Relationship",))
                    add_elem(tgt_id, rel_node)
            visited.remove(elem_id)

        root_pkg = getattr(self.repo, "root_package", None)
        if not root_pkg or root_pkg.elem_id not in self.repo.elements:
            # ensure a valid root package exists
            self.repo.root_package = self.repo.create_element("Package", name="Root")
            root_pkg = self.repo.root_package

        def add_pkg(pkg_id, parent=""):
            pkg = self.repo.elements[pkg_id]
            node = self.tree.insert(parent, "end", iid=pkg_id,
                                   text=pkg.name or pkg_id, open=True,
                                   image=self.pkg_icon)
            for p in self.repo.elements.values():
                if p.elem_type == "Package" and p.owner == pkg_id:
                    add_pkg(p.elem_id, node)
            for e in self.repo.elements.values():
                if (
                    e.owner == pkg_id
                    and e.elem_type != "Package"
                    and e.name
                ):
                    add_elem(e.elem_id, node)
            for d in self.repo.diagrams.values():
                if d.package == pkg_id:
                    label = d.name or d.diag_id
                    icon = self.diagram_icons.get(d.diag_type, self.default_diag_icon)
                    diag_node = self.tree.insert(
                        node,
                        "end",
                        iid=f"diag_{d.diag_id}",
                        text=label,
                        values=(d.diag_type,),
                        image=icon,
                    )
                    for obj in d.objects:
                        props = getattr(obj, "properties", obj.get("properties", {}))
                        name = props.get("name", getattr(obj, "obj_type", obj.get("obj_type")))
                        oid = getattr(obj, "obj_id", obj.get("obj_id"))
                        otype = getattr(obj, "obj_type", obj.get("obj_type"))
                        icon = self.elem_icons.get(otype, self.default_elem_icon)
                        self.tree.insert(
                            diag_node,
                            "end",
                            iid=f"obj_{d.diag_id}_{oid}",
                            text=name,
                            values=(obj.get("obj_type"),),
                            image=icon,
                        )

        add_pkg(root_pkg.elem_id)

    def selected(self):
        sel = self.tree.selection()
        if sel:
            return sel[0]
        item = self.tree.focus()
        return item if item else None

    def open(self):
        item = self.selected()
        if not item:
            return
        if item.startswith("diag_"):
            self.open_diagram(item[5:])
        elif item.startswith("obj_"):
            diag_id, oid = item[4:].split("_", 1)
            win = self.open_diagram(diag_id)
            if win:
                for o in win.objects:
                    if o.obj_id == int(oid):
                        win.selected_obj = o
                        win.redraw()
                        break

    def on_double(self, event):
        item = self.tree.identify_row(event.y)
        if item:
            self.tree.selection_set(item)
            if item.startswith("diag_"):
                self.open_diagram(item[5:])
            elif item.startswith("obj_"):
                self.open()

    def open_diagram(self, diag_id: str):
        diag = self.repo.diagrams.get(diag_id)
        if not diag:
            return None
        master = self.master if self.master else self
        win = None
        if diag.diag_type == "Use Case Diagram":
            UseCaseDiagramWindow(master, self.app, diagram_id=diag_id)
        elif diag.diag_type == "Activity Diagram":
            ActivityDiagramWindow(master, self.app, diagram_id=diag_id)
        elif diag.diag_type == "Block Diagram":
            BlockDiagramWindow(master, self.app, diagram_id=diag_id)
        elif diag.diag_type == "Internal Block Diagram":
            InternalBlockDiagramWindow(master, self.app, diagram_id=diag_id)

    def new_package(self):
        item = self.selected() or self.repo.root_package.elem_id
        if item.startswith("diag_"):
            item = self.repo.diagrams[item[5:]].package
        name = simpledialog.askstring("New Package", "Name:")
        if name:
            self.repo.create_package(name, parent=item)
            self.populate()

    def new_diagram(self):
        item = self.selected() or self.repo.root_package.elem_id
        if item.startswith("diag_"):
            item = self.repo.diagrams[item[5:]].package
        dlg = NewDiagramDialog(self)
        if dlg.name:
            self.repo.create_diagram(dlg.diag_type, name=dlg.name, package=item)
            self.populate()

    def delete(self):
        item = self.selected()
        if not item:
            return
        if item.startswith("diag_"):
            self.repo.delete_diagram(item[5:])
        elif item.startswith("obj_"):
            diag_id, oid = item[4:].split("_", 1)
            diag = self.repo.diagrams.get(diag_id)
            if diag:
                diag.objects = [o for o in diag.objects if str(o.get("obj_id")) != oid]
        else:
            if item == self.repo.root_package.elem_id:
                messagebox.showerror("Delete", "Cannot delete the root package.")
            else:
                self.repo.delete_package(item)
        self.populate()

    def properties(self):
        item = self.selected()
        if not item:
            return
        if item.startswith("diag_"):
            diag = self.repo.diagrams.get(item[5:])
            if diag:
                DiagramPropertiesDialog(self, diag)
                self.populate()
        elif item.startswith("obj_"):
            diag_id, oid = item[4:].split("_", 1)
            diag = self.repo.diagrams.get(diag_id)
            if diag:
                obj_data = next(
                    (o for o in diag.objects if str(o.get("obj_id")) == oid),
                    None,
                )
                if obj_data:
                    obj = SysMLObject(**obj_data)
                    SysMLObjectDialog(self, obj)
                    diag.objects = [
                        obj.__dict__ if str(o.get("obj_id")) == oid else o
                        for o in diag.objects
                    ]
                    self.populate()
        else:
            elem = self.repo.elements.get(item)
            if elem:
                if elem.elem_type == "Package":
                    PackagePropertiesDialog(self, elem)
                else:
                    ElementPropertiesDialog(self, elem)
                self.populate()

    # ------------------------------------------------------------------
    # Cut/Paste and Drag & Drop Handling
    # ------------------------------------------------------------------
    def cut(self):
        item = self.selected()
        if item:
            self.cut_item = item

    def paste(self):
        if not self.cut_item:
            return
        target = self.selected() or self.repo.root_package.elem_id
        if target.startswith("diag_"):
            target = self.repo.diagrams[target[5:]].package
        self._move_item(self.cut_item, target)
        self.cut_item = None
        self.populate()

    def on_drag_start(self, event):
        self.drag_item = self.tree.identify_row(event.y)
        if self.drag_item:
            self.tree.selection_set(self.drag_item)

    def on_drag_motion(self, _event):
        pass

    def on_drag_release(self, event):
        if not self.drag_item:
            return
        target = self.tree.identify_row(event.y)
        if not target:
            self.drag_item = None
            return
        if target == self.drag_item:
            self.drag_item = None
            return
        if self.drag_item.startswith("obj_"):
            messagebox.showerror("Drop Error", "Objects cannot be moved in the explorer.")
            self.drag_item = None
            return
        if target.startswith("obj_"):
            messagebox.showerror("Drop Error", "Cannot drop items on an object.")
            self.drag_item = None
            return
        region = self.tree.identify_region(event.x, event.y)
        if region in ("separator", "nothing"):
            parent = self.tree.parent(target)
            index = self.tree.index(target)
            self.tree.move(self.drag_item, parent, index)
            self._move_item(self.drag_item, parent)
        else:
            if target.startswith("diag_"):
                diag = self.repo.diagrams.get(target[5:])
                self._drop_on_diagram(self.drag_item, diag)
            else:
                self.tree.move(self.drag_item, target, "end")
                self._move_item(self.drag_item, target)
        self.drag_item = None
        self.populate()

    def _move_item(self, item, new_parent):
        if item.startswith("obj_") or new_parent.startswith("obj_"):
            messagebox.showerror("Drop Error", "Cannot drop items on an object.")
            return
        if item.startswith("diag_"):
            self.repo.diagrams[item[5:]].package = new_parent
        else:
            elem = self.repo.elements.get(item)
            if elem:
                elem.owner = new_parent
    def _drop_on_diagram(self, elem_id, diagram):
        repo = self.repo
        if elem_id.startswith("obj_"):
            messagebox.showerror("Drop Error", "Objects cannot be dropped on a diagram.")
            return
        # Dropping a diagram onto an Activity Diagram creates a referenced action
        if elem_id.startswith("diag_"):
            src_diag = repo.diagrams.get(elem_id[5:])
            if src_diag and diagram.diag_type == "Activity Diagram" and src_diag.diag_type in ("Activity Diagram", "Internal Block Diagram"):
                act = repo.create_element("Action Usage", name=src_diag.name, owner=diagram.package)
                repo.add_element_to_diagram(diagram.diag_id, act.elem_id)
                obj = SysMLObject(_get_next_id(), "Action Usage", 50.0, 50.0, element_id=act.elem_id, properties={"name": src_diag.name})
                diagram.objects.append(obj.__dict__)
                repo.link_diagram(act.elem_id, src_diag.diag_id)
                return
            messagebox.showerror("Drop Error", "This item cannot be dropped on that diagram.")
            return

        allowed = diagram.diag_type == "Block Diagram"
        if allowed and repo.elements[elem_id].elem_type == "Package":
            block = repo.create_element("Block", name=repo.elements[elem_id].name, owner=elem_id)
            repo.add_element_to_diagram(diagram.diag_id, block.elem_id)
            obj = SysMLObject(_get_next_id(), "Block", 50.0, 50.0, element_id=block.elem_id)
            diagram.objects.append(obj.__dict__)
        else:
            messagebox.showerror("Drop Error", "This item cannot be dropped on that diagram.")

    def _create_icon(self, shape: str) -> tk.PhotoImage:
        """Return a simple 16x16 PhotoImage representing the given shape."""
        size = 16
        img = tk.PhotoImage(width=size, height=size)
        img.put("white", to=(0, 0, size - 1, size - 1))
        if shape == "circle":
            r = size // 2 - 2
            cx = cy = size // 2
            for y in range(size):
                for x in range(size):
                    if (x - cx) ** 2 + (y - cy) ** 2 <= r * r:
                        img.put("black", (x, y))
        elif shape == "arrow":
            mid = size // 2
            for x in range(2, mid + 1):
                img.put("black", to=(x, mid - 1, x + 1, mid + 1))
            for i in range(4):
                img.put("black", to=(mid + i, mid - 2 - i, mid + i + 1, mid - i))
                img.put("black", to=(mid + i, mid + i, mid + i + 1, mid + 2 + i))
        elif shape == "rect":
            for x in range(3, size - 3):
                img.put("black", (x, 3))
                img.put("black", (x, size - 4))
            for y in range(3, size - 3):
                img.put("black", (3, y))
                img.put("black", (size - 4, y))
        elif shape == "nested":
            for x in range(1, size - 1):
                img.put("black", (x, 1))
                img.put("black", (x, size - 2))
            for y in range(1, size - 1):
                img.put("black", (1, y))
                img.put("black", (size - 2, y))
            for x in range(5, size - 5):
                img.put("black", (x, 5))
                img.put("black", (x, size - 6))
            for y in range(5, size - 5):
                img.put("black", (5, y))
                img.put("black", (size - 6, y))
        elif shape == "folder":
            for x in range(1, size - 1):
                img.put("black", (x, 4))
                img.put("black", (x, size - 2))
            for y in range(4, size - 1):
                img.put("black", (1, y))
                img.put("black", (size - 2, y))
            for x in range(3, size - 3):
                img.put("black", (x, 2))
            img.put("black", to=(1, 3, size - 2, 4))
        else:
            img.put("black", to=(2, 2, size - 2, size - 2))
        return img
<|MERGE_RESOLUTION|>--- conflicted
+++ resolved
@@ -1451,7 +1451,6 @@
                                     for win in getattr(app, "ibd_windows", []):
                                         if win.diagram_id == diag_id:
                                             win.objects.append(obj)
-<<<<<<< HEAD
                                             win.redraw()
                                             win._sync_to_repository()
                             # update block partProperties with newly added components
@@ -1472,22 +1471,6 @@
                                         if o.get("element_id") == self.obj.element_id:
                                             o.setdefault("properties", {})["partProperties"] = joined
                             repo.diagrams[diag_id] = diag
-=======
-                                            win.sort_objects()
-                                            win.redraw()
-                                            win._sync_to_repository()
-                            repo.diagrams[diag_id] = diag
-                            # Update block's part list
-                            part_names = [c.name for c in selected]
-                            self.obj.properties['partProperties'] = ", ".join(part_names)
-                            if 'partProperties' in self.listboxes:
-                                lb = self.listboxes['partProperties']
-                                lb.delete(0, tk.END)
-                                for n in part_names:
-                                    lb.insert(tk.END, n)
-                            if self.obj.element_id in repo.elements:
-                                repo.elements[self.obj.element_id].properties['partProperties'] = ", ".join(part_names)
->>>>>>> d3974fd3
                             if hasattr(self.master, "_sync_to_repository"):
                                 self.master._sync_to_repository()
 
