import tkinter as tk
from tkinter import ttk, simpledialog
from dataclasses import dataclass, field
from typing import Dict, List, Tuple

from sysml_repository import SysMLRepository

from sysml_spec import SYSML_PROPERTIES


_next_obj_id = 1


def _get_next_id() -> int:
    global _next_obj_id
    val = _next_obj_id
    _next_obj_id += 1
    return val


@dataclass
class SysMLObject:
    obj_id: int
    obj_type: str
    x: float
    y: float
    element_id: str | None = None
    width: float = 80.0
    height: float = 40.0
    properties: Dict[str, str] = field(default_factory=dict)


@dataclass
class DiagramConnection:
    src: int
    dst: int
    conn_type: str
    style: str = "Straight"  # Straight, Squared, Custom
    points: List[Tuple[float, float]] = field(default_factory=list)


class SysMLDiagramWindow(tk.Toplevel):
    """Base window for simple SysML diagrams with zoom and pan support."""

    def __init__(self, master, title, tools, diagram_id: str | None = None):
        super().__init__(master)
        self.title(title)
        self.geometry("800x600")

        self.repo = SysMLRepository.get_instance()
        if diagram_id and diagram_id in self.repo.diagrams:
            diagram = self.repo.diagrams[diagram_id]
        else:
            diagram = self.repo.create_diagram(title, name=title, diag_id=diagram_id)
        self.diagram_id = diagram.diag_id
        self.protocol("WM_DELETE_WINDOW", self.on_close)

        self.zoom = 1.0
        self.current_tool = None
        self.start = None
        self.objects: List[SysMLObject] = []
        self.connections: List[DiagramConnection] = []
        self.selected_obj: SysMLObject | None = None
        self.drag_offset = (0, 0)

        self.toolbox = ttk.Frame(self)
        self.toolbox.pack(side=tk.LEFT, fill=tk.Y)

        # Always provide a select tool
        tools = ["Select"] + tools
        for tool in tools:
            ttk.Button(self.toolbox, text=tool,
                       command=lambda t=tool: self.select_tool(t)).pack(
                fill=tk.X, padx=2, pady=2)

        self.canvas = tk.Canvas(self, bg="white")
        self.canvas.pack(side=tk.RIGHT, fill=tk.BOTH, expand=True)

        self.canvas.bind("<Button-1>", self.on_left_press)
        self.canvas.bind("<B1-Motion>", self.on_left_drag)
        self.canvas.bind("<ButtonRelease-1>", self.on_left_release)
        self.canvas.bind("<Double-Button-1>", self.on_double_click)
        self.canvas.bind("<ButtonPress-3>", self.on_rc_press)
        self.canvas.bind("<B3-Motion>", self.on_rc_drag)
        self.canvas.bind("<Control-MouseWheel>", self.on_ctrl_mousewheel)

        self.redraw()

    def select_tool(self, tool):
        self.current_tool = tool
        self.start = None

    # ------------------------------------------------------------
    # Event handlers
    # ------------------------------------------------------------
    def on_left_press(self, event):
        x = self.canvas.canvasx(event.x)
        y = self.canvas.canvasy(event.y)
        obj = self.find_object(x, y)
        t = self.current_tool

        if t in ("Association", "Include", "Extend", "Flow", "Connector"):
            if self.start is None:
                if obj:
                    self.start = obj
            else:
                if obj and obj != self.start:
                    conn = DiagramConnection(self.start.obj_id, obj.obj_id, t)
                    self.connections.append(conn)
                    src_id = self.start.element_id
                    dst_id = obj.element_id
                    if src_id and dst_id:
                        rel = self.repo.create_relationship(t, src_id, dst_id)
                        self.repo.add_relationship_to_diagram(self.diagram_id, rel.rel_id)
                    ConnectionDialog(self, conn)
                self.start = None
                self.redraw()
        elif t and t != "Select":
            element = self.repo.create_element(t)
            self.repo.add_element_to_diagram(self.diagram_id, element.elem_id)
            new_obj = SysMLObject(_get_next_id(), t, x / self.zoom, y / self.zoom,
                                  element_id=element.elem_id)
            if t == "Block":
                new_obj.height = 140.0
                new_obj.width = 160.0
            key = f"{t.replace(' ', '')}Usage"
            for prop in SYSML_PROPERTIES.get(key, []):
                new_obj.properties.setdefault(prop, "")
            element.properties.update(new_obj.properties)
            self.objects.append(new_obj)
            self.redraw()
        else:
            if obj:
                self.selected_obj = obj
                self.drag_offset = (x / self.zoom - obj.x, y / self.zoom - obj.y)

    def on_left_drag(self, event):
        if not self.selected_obj:
            return
        x = self.canvas.canvasx(event.x)
        y = self.canvas.canvasy(event.y)
        self.selected_obj.x = x / self.zoom - self.drag_offset[0]
        self.selected_obj.y = y / self.zoom - self.drag_offset[1]
        self.redraw()

    def on_left_release(self, _event):
        self.selected_obj = None

    def on_double_click(self, event):
        x = self.canvas.canvasx(event.x)
        y = self.canvas.canvasy(event.y)
        obj = self.find_object(x, y)
        if obj:
            diag_id = self.repo.get_linked_diagram(obj.element_id)
            if diag_id and diag_id in self.repo.diagrams:
                diag = self.repo.diagrams[diag_id]
                if diag.diag_type == "Activity Diagram":
                    ActivityDiagramWindow(self.master, diagram_id=diag_id)
                    return
                if diag.diag_type == "Internal Block Diagram":
                    InternalBlockDiagramWindow(self.master, diagram_id=diag_id)
                    return
            SysMLObjectDialog(self, obj)
            self.redraw()
        else:
            conn = self.find_connection(x, y)
            if conn:
                ConnectionDialog(self, conn)
                self.redraw()

    def on_rc_press(self, event):
        self.canvas.scan_mark(event.x, event.y)

    def on_rc_drag(self, event):
        self.canvas.scan_dragto(event.x, event.y, gain=1)

    def on_ctrl_mousewheel(self, event):
        if event.delta > 0:
            self.zoom_in()
        else:
            self.zoom_out()

    # ------------------------------------------------------------
    # Utility methods
    # ------------------------------------------------------------
    def find_object(self, x: float, y: float) -> SysMLObject | None:
        for obj in reversed(self.objects):
            ox = obj.x * self.zoom
            oy = obj.y * self.zoom
            w = obj.width * self.zoom / 2
            h = obj.height * self.zoom / 2
            if ox - w <= x <= ox + w and oy - h <= y <= oy + h:
                return obj
        return None

    def _dist_to_segment(self, p, a, b) -> float:
        px, py = p
        ax, ay = a
        bx, by = b
        if ax == bx and ay == by:
            return ((px - ax) ** 2 + (py - ay) ** 2) ** 0.5
        t = ((px - ax) * (bx - ax) + (py - ay) * (by - ay)) / ((bx - ax) ** 2 + (by - ay) ** 2)
        t = max(0, min(1, t))
        lx = ax + t * (bx - ax)
        ly = ay + t * (by - ay)
        return ((px - lx) ** 2 + (py - ly) ** 2) ** 0.5

    def find_connection(self, x: float, y: float) -> DiagramConnection | None:
        for conn in self.connections:
            src = self.get_object(conn.src)
            dst = self.get_object(conn.dst)
            if not src or not dst:
                continue
            points = [(src.x * self.zoom, src.y * self.zoom)]
            if conn.style == "Squared":
                midx = (src.x + dst.x) / 2 * self.zoom
                points.extend([(midx, points[-1][1]), (midx, dst.y * self.zoom)])
            elif conn.style == "Custom":
                for px, py in conn.points:
                    xpt = px * self.zoom
                    ypt = py * self.zoom
                    last = points[-1]
                    points.extend([(xpt, last[1]), (xpt, ypt)])
            points.append((dst.x * self.zoom, dst.y * self.zoom))
            for a, b in zip(points[:-1], points[1:]):
                if self._dist_to_segment((x, y), a, b) <= 5:
                    return conn
        return None

    def zoom_in(self):
        self.zoom *= 1.2
        self.redraw()

    def zoom_out(self):
        self.zoom /= 1.2
        self.redraw()

    def redraw(self):
        self.canvas.delete("all")
        for obj in self.objects:
            self.draw_object(obj)
<<<<<<< HEAD
        for conn in self.connections:
            src = self.get_object(conn.src)
            dst = self.get_object(conn.dst)
            if src and dst:
                self.draw_connection(src, dst, conn)
=======
        for a, b, t in self.connections:
            src = self.get_object(a)
            dst = self.get_object(b)
            if src and dst:
                self.draw_connection(src, dst, t)
>>>>>>> 55c3aeda
        self.canvas.config(scrollregion=self.canvas.bbox("all"))

    def draw_object(self, obj: SysMLObject):
        x = obj.x * self.zoom
        y = obj.y * self.zoom
        w = obj.width * self.zoom / 2
        h = obj.height * self.zoom / 2
        if obj.obj_type == "Actor":
            self.canvas.create_oval(x - 10 * self.zoom, y - 30 * self.zoom,
                                    x + 10 * self.zoom, y - 10 * self.zoom)
            self.canvas.create_line(x, y - 10 * self.zoom, x, y + 20 * self.zoom)
            self.canvas.create_line(x - 15 * self.zoom, y, x + 15 * self.zoom, y)
            self.canvas.create_line(x, y + 20 * self.zoom,
                                    x - 10 * self.zoom, y + 40 * self.zoom)
            self.canvas.create_line(x, y + 20 * self.zoom,
                                    x + 10 * self.zoom, y + 40 * self.zoom)
        elif obj.obj_type == "Use Case":
            self.canvas.create_oval(x - w, y - h, x + w, y + h)
        elif obj.obj_type == "System Boundary":
            self.canvas.create_rectangle(x - 100 * self.zoom, y - 60 * self.zoom,
                                        x + 100 * self.zoom, y + 60 * self.zoom,
                                        dash=(4, 2))
        elif obj.obj_type in ("Action", "Part", "Port"):
            dash = ()
            fill = ""
            if obj.obj_type == "Part":
                dash = (4, 2)
            if obj.obj_type == "Port":
                fill = "black"
                self.canvas.create_rectangle(x - 10 * self.zoom, y - 10 * self.zoom,
                                            x + 10 * self.zoom, y + 10 * self.zoom,
                                            fill=fill)
            else:
                self.canvas.create_rectangle(x - w, y - h, x + w, y + h,
                                            dash=dash, fill=fill)
        elif obj.obj_type == "Block":
            left, top = x - w, y - h
            right, bottom = x + w, y + h
            self.canvas.create_rectangle(left, top, right, bottom)
            header = f"<<block>> {obj.properties.get('name', '')}".strip()
            self.canvas.create_line(left, top + 20 * self.zoom, right, top + 20 * self.zoom)
            self.canvas.create_text(left + 4 * self.zoom, top + 10 * self.zoom, text=header, anchor="w")
            compartments = [
                ("Attributes", obj.properties.get("valueProperties", "")),
                ("Parts", obj.properties.get("partProperties", "")),
                ("References", obj.properties.get("referenceProperties", "")),
                ("Operations", obj.properties.get("operations", "")),
                ("Constraints", obj.properties.get("constraintProperties", "")),
                ("Ports", obj.properties.get("ports", "")),
            ]
            cy = top + 20 * self.zoom
            for label, text in compartments:
                self.canvas.create_line(left, cy, right, cy)
                display = f"{label}: {text}" if text else f"{label}:"
                self.canvas.create_text(left + 4 * self.zoom, cy + 10 * self.zoom, text=display, anchor="w")
                cy += 20 * self.zoom
        elif obj.obj_type in ("Initial", "Final"):
            if obj.obj_type == "Initial":
                self.canvas.create_oval(x - 10 * self.zoom, y - 10 * self.zoom,
                                        x + 10 * self.zoom, y + 10 * self.zoom,
                                        fill="black")
            else:
                self.canvas.create_oval(x - 15 * self.zoom, y - 15 * self.zoom,
                                        x + 15 * self.zoom, y + 15 * self.zoom)
                self.canvas.create_oval(x - 10 * self.zoom, y - 10 * self.zoom,
                                        x + 10 * self.zoom, y + 10 * self.zoom,
                                        fill="black")
        elif obj.obj_type in ("Decision", "Merge"):
            self.canvas.create_polygon(x, y - 20 * self.zoom,
                                      x + 20 * self.zoom, y,
                                      x, y + 20 * self.zoom,
                                      x - 20 * self.zoom, y,
                                      fill="white", outline="black")
        elif obj.obj_type in ("Fork", "Join"):
            self.canvas.create_rectangle(x - 30 * self.zoom, y - 5 * self.zoom,
                                        x + 30 * self.zoom, y + 5 * self.zoom,
                                        fill="black")
        else:
            self.canvas.create_rectangle(x - w, y - h, x + w, y + h)

        if obj.obj_type != "Block":
            label_lines = [obj.properties.get("name", obj.obj_type)]
            key = f"{obj.obj_type.replace(' ', '')}Usage"
            for prop in SYSML_PROPERTIES.get(key, []):
                val = obj.properties.get(prop)
                if val:
                    label_lines.append(f"{prop}: {val}")
            self.canvas.create_text(x, y, text="\n".join(label_lines), anchor="center")

<<<<<<< HEAD
    def draw_connection(self, a: SysMLObject, b: SysMLObject, conn: DiagramConnection):
=======
    def draw_connection(self, a: SysMLObject, b: SysMLObject, c_type: str):
>>>>>>> 55c3aeda
        ax, ay = a.x * self.zoom, a.y * self.zoom
        bx, by = b.x * self.zoom, b.y * self.zoom
        dash = ()
        label = None
<<<<<<< HEAD
        if conn.conn_type in ("Include", "Extend"):
            dash = (4, 2)
            label = f"<<{conn.conn_type.lower()}>>"
        points = [(ax, ay)]
        if conn.style == "Squared":
            midx = (ax + bx) / 2
            points.extend([(midx, ay), (midx, by)])
        elif conn.style == "Custom":
            for px, py in conn.points:
                x = px * self.zoom
                y = py * self.zoom
                last = points[-1]
                points.extend([(x, last[1]), (x, y)])
        points.append((bx, by))
        flat = [coord for pt in points for coord in pt]
        self.canvas.create_line(*flat, arrow=tk.LAST, dash=dash)
=======
        if c_type in ("Include", "Extend"):
            dash = (4, 2)
            label = f"<<{c_type.lower()}>>"
        self.canvas.create_line(ax, ay, bx, by, arrow=tk.LAST, dash=dash)
>>>>>>> 55c3aeda
        if label:
            mx, my = (ax + bx) / 2, (ay + by) / 2
            self.canvas.create_text(mx, my - 10 * self.zoom, text=label)

    def get_object(self, oid: int) -> SysMLObject | None:
        for o in self.objects:
            if o.obj_id == oid:
                return o
        return None

    def on_close(self):
        self.destroy()

class SysMLObjectDialog(simpledialog.Dialog):
    """Simple dialog for editing SysML object properties."""

    def __init__(self, master, obj: SysMLObject):
        self.obj = obj
        super().__init__(master, title=f"Edit {obj.obj_type}")

    def body(self, master):
        ttk.Label(master, text="Name:").grid(row=0, column=0, sticky="e", padx=4, pady=4)
        self.name_var = tk.StringVar(value=self.obj.properties.get("name", ""))
        ttk.Entry(master, textvariable=self.name_var).grid(row=0, column=1, padx=4, pady=4)
        ttk.Label(master, text="Width:").grid(row=1, column=0, sticky="e", padx=4, pady=2)
        self.width_var = tk.StringVar(value=str(self.obj.width))
        ttk.Entry(master, textvariable=self.width_var).grid(row=1, column=1, padx=4, pady=2)
        ttk.Label(master, text="Height:").grid(row=2, column=0, sticky="e", padx=4, pady=2)
        self.height_var = tk.StringVar(value=str(self.obj.height))
        ttk.Entry(master, textvariable=self.height_var).grid(row=2, column=1, padx=4, pady=2)
        self.entries = {}
        row = 3
        key = f"{self.obj.obj_type.replace(' ', '')}Usage"
        for prop in SYSML_PROPERTIES.get(key, []):
            ttk.Label(master, text=f"{prop}:").grid(row=row, column=0, sticky="e", padx=4, pady=2)
            if prop == "ports":
                self.port_list = tk.Listbox(master, height=4)
                ports = self.obj.properties.get("ports", "").split(",")
                for p in ports:
                    p = p.strip()
                    if p:
                        self.port_list.insert(tk.END, p)
                self.port_list.grid(row=row, column=1, padx=4, pady=2, sticky="we")
                btnf = ttk.Frame(master)
                btnf.grid(row=row, column=2, padx=2)
                ttk.Button(btnf, text="Add", command=self.add_port).pack(side=tk.TOP)
                ttk.Button(btnf, text="Remove", command=self.remove_port).pack(side=tk.TOP)
            else:
                var = tk.StringVar(value=self.obj.properties.get(prop, ""))
                ttk.Entry(master, textvariable=var).grid(row=row, column=1, padx=4, pady=2)
                self.entries[prop] = var
            row += 1

        repo = SysMLRepository.get_instance()
        if self.obj.obj_type == "Use Case":
            diags = [d for d in repo.diagrams.values() if d.diag_type == "Activity Diagram"]
            names = [d.name or d.diag_id for d in diags]
            ids = {d.name or d.diag_id: d.diag_id for d in diags}
            ttk.Label(master, text="Activity Diagram:").grid(row=row, column=0, sticky="e", padx=4, pady=2)
            self.diag_map = ids
            cur_id = repo.get_linked_diagram(self.obj.element_id)
            cur_name = next((n for n, i in ids.items() if i == cur_id), "")
            self.diagram_var = tk.StringVar(value=cur_name)
            ttk.Combobox(master, textvariable=self.diagram_var, values=list(ids.keys())).grid(row=row, column=1, padx=4, pady=2)
            row += 1
        elif self.obj.obj_type == "Block":
            diags = [d for d in repo.diagrams.values() if d.diag_type == "Internal Block Diagram"]
            names = [d.name or d.diag_id for d in diags]
            ids = {d.name or d.diag_id: d.diag_id for d in diags}
            ttk.Label(master, text="Internal Block Diagram:").grid(row=row, column=0, sticky="e", padx=4, pady=2)
            self.diag_map = ids
            cur_id = repo.get_linked_diagram(self.obj.element_id)
            cur_name = next((n for n, i in ids.items() if i == cur_id), "")
            self.diagram_var = tk.StringVar(value=cur_name)
            ttk.Combobox(master, textvariable=self.diagram_var, values=list(ids.keys())).grid(row=row, column=1, padx=4, pady=2)
            row += 1

    def add_port(self):
        name = simpledialog.askstring("Port", "Name:", parent=self)
        if name:
            self.port_list.insert(tk.END, name)

    def remove_port(self):
        sel = list(self.port_list.curselection())
        for idx in reversed(sel):
            self.port_list.delete(idx)
        
    def apply(self):
        self.obj.properties["name"] = self.name_var.get()
        repo = SysMLRepository.get_instance()
        if self.obj.element_id and self.obj.element_id in repo.elements:
            repo.elements[self.obj.element_id].name = self.name_var.get()
        for prop, var in self.entries.items():
            self.obj.properties[prop] = var.get()
            if self.obj.element_id and self.obj.element_id in repo.elements:
                repo.elements[self.obj.element_id].properties[prop] = var.get()
        if hasattr(self, "port_list"):
            ports = [self.port_list.get(i) for i in range(self.port_list.size())]
            joined = ", ".join(ports)
            self.obj.properties["ports"] = joined
            if self.obj.element_id and self.obj.element_id in repo.elements:
                repo.elements[self.obj.element_id].properties["ports"] = joined
        try:
            self.obj.width = float(self.width_var.get())
            self.obj.height = float(self.height_var.get())
        except ValueError:
            pass
        # Update linked diagram if applicable
        if hasattr(self, "diagram_var"):
            name = self.diagram_var.get()
            diag_id = self.diag_map.get(name)
            repo.link_diagram(self.obj.element_id, diag_id)
<<<<<<< HEAD


class ConnectionDialog(simpledialog.Dialog):
    """Edit connection style and custom routing points."""

    def __init__(self, master, connection: DiagramConnection):
        self.connection = connection
        super().__init__(master, title="Connection Properties")

    def body(self, master):
        ttk.Label(master, text="Style:").grid(row=0, column=0, sticky="e", padx=4, pady=4)
        self.style_var = tk.StringVar(value=self.connection.style)
        ttk.Combobox(master, textvariable=self.style_var,
                     values=["Straight", "Squared", "Custom"]).grid(row=0, column=1, padx=4, pady=4)
        ttk.Label(master, text="Points:").grid(row=1, column=0, sticky="ne", padx=4, pady=4)
        self.point_list = tk.Listbox(master, height=4)
        for px, py in self.connection.points:
            self.point_list.insert(tk.END, f"{px:.1f},{py:.1f}")
        self.point_list.grid(row=1, column=1, padx=4, pady=4, sticky="we")
        btnf = ttk.Frame(master)
        btnf.grid(row=1, column=2, padx=2)
        ttk.Button(btnf, text="Add", command=self.add_point).pack(side=tk.TOP)
        ttk.Button(btnf, text="Remove", command=self.remove_point).pack(side=tk.TOP)

    def add_point(self):
        x = simpledialog.askfloat("Point", "X:", parent=self)
        y = simpledialog.askfloat("Point", "Y:", parent=self)
        if x is not None and y is not None:
            self.point_list.insert(tk.END, f"{x},{y}")

    def remove_point(self):
        sel = list(self.point_list.curselection())
        for idx in reversed(sel):
            self.point_list.delete(idx)

    def apply(self):
        self.connection.style = self.style_var.get()
        pts = []
        for i in range(self.point_list.size()):
            txt = self.point_list.get(i)
            try:
                x_str, y_str = txt.split(",")
                pts.append((float(x_str), float(y_str)))
            except ValueError:
                continue
        self.connection.points = pts
=======
>>>>>>> 55c3aeda

class UseCaseDiagramWindow(SysMLDiagramWindow):
    def __init__(self, master, diagram_id: str | None = None):
        tools = [
            "Actor",
            "Use Case",
            "System Boundary",
            "Association",
            "Include",
            "Extend",
        ]
        super().__init__(master, "Use Case Diagram", tools, diagram_id)


class ActivityDiagramWindow(SysMLDiagramWindow):
    def __init__(self, master, diagram_id: str | None = None):
        tools = [
            "Action",
            "Initial",
            "Final",
            "Decision",
            "Merge",
            "Fork",
            "Join",
            "Flow",
        ]
        super().__init__(master, "Activity Diagram", tools, diagram_id)


class BlockDiagramWindow(SysMLDiagramWindow):
    def __init__(self, master, diagram_id: str | None = None):
        tools = [
            "Block",
            "Association",
        ]
        super().__init__(master, "Block Diagram", tools, diagram_id)


class InternalBlockDiagramWindow(SysMLDiagramWindow):
    def __init__(self, master, diagram_id: str | None = None):
        tools = [
            "Block",
            "Part",
            "Port",
            "Connector",
        ]
        super().__init__(master, "Internal Block Diagram", tools, diagram_id)

<<<<<<< HEAD

=======
>>>>>>> 55c3aeda
class NewDiagramDialog(simpledialog.Dialog):
    """Dialog to create a new diagram and assign a name and type."""

    def __init__(self, master):
        self.name = ""
        self.diag_type = "Use Case Diagram"
        super().__init__(master, title="New Diagram")

    def body(self, master):
        ttk.Label(master, text="Name:").grid(row=0, column=0, padx=4, pady=4, sticky="e")
        self.name_var = tk.StringVar()
        ttk.Entry(master, textvariable=self.name_var).grid(row=0, column=1, padx=4, pady=4)
        ttk.Label(master, text="Type:").grid(row=1, column=0, padx=4, pady=4, sticky="e")
        self.type_var = tk.StringVar(value=self.diag_type)
        ttk.Combobox(master, textvariable=self.type_var,
                     values=["Use Case Diagram", "Activity Diagram", "Block Diagram", "Internal Block Diagram"]).grid(row=1, column=1, padx=4, pady=4)

    def apply(self):
        self.name = self.name_var.get()
        self.diag_type = self.type_var.get()

<<<<<<< HEAD

=======
>>>>>>> 55c3aeda
class DiagramPropertiesDialog(simpledialog.Dialog):
    """Dialog to edit a diagram's metadata."""

    def __init__(self, master, diagram: SysMLDiagram):
        self.diagram = diagram
        super().__init__(master, title="Diagram Properties")

    def body(self, master):
        ttk.Label(master, text="Name:").grid(row=0, column=0, sticky="e", padx=4, pady=2)
        self.name_var = tk.StringVar(value=self.diagram.name)
        ttk.Entry(master, textvariable=self.name_var).grid(row=0, column=1, padx=4, pady=2)
        ttk.Label(master, text="Description:").grid(row=1, column=0, sticky="e", padx=4, pady=2)
        self.desc_var = tk.StringVar(value=getattr(self.diagram, "description", ""))
        ttk.Entry(master, textvariable=self.desc_var).grid(row=1, column=1, padx=4, pady=2)
        ttk.Label(master, text="Color:").grid(row=2, column=0, sticky="e", padx=4, pady=2)
        self.color_var = tk.StringVar(value=getattr(self.diagram, "color", "#FFFFFF"))
        ttk.Entry(master, textvariable=self.color_var).grid(row=2, column=1, padx=4, pady=2)

    def apply(self):
        self.diagram.name = self.name_var.get()
        self.diagram.description = self.desc_var.get()
        self.diagram.color = self.color_var.get()

<<<<<<< HEAD

=======
>>>>>>> 55c3aeda
class ArchitectureManagerDialog(tk.Toplevel):
    """Manage packages and diagrams in a hierarchical tree."""

    def __init__(self, master):
        super().__init__(master)
        self.title("Architecture")
        self.repo = SysMLRepository.get_instance()
        self.geometry("350x400")
        self.tree = ttk.Treeview(self)
        self.tree.pack(fill=tk.BOTH, expand=True, padx=4, pady=4)
        btns = ttk.Frame(self)
        btns.pack(fill=tk.X, padx=4, pady=4)
        ttk.Button(btns, text="Open", command=self.open).pack(side=tk.LEFT, padx=2)
        ttk.Button(btns, text="Properties", command=self.properties).pack(side=tk.LEFT, padx=2)
        ttk.Button(btns, text="New Package", command=self.new_package).pack(side=tk.LEFT, padx=2)
        ttk.Button(btns, text="New Diagram", command=self.new_diagram).pack(side=tk.LEFT, padx=2)
        ttk.Button(btns, text="Delete", command=self.delete).pack(side=tk.LEFT, padx=2)
        ttk.Button(btns, text="Close", command=self.destroy).pack(side=tk.RIGHT, padx=2)
        self.populate()
        self.tree.bind("<Double-1>", self.on_double)

    def populate(self):
        self.tree.delete(*self.tree.get_children())

        def add_pkg(pkg_id, parent=""):
            pkg = self.repo.elements[pkg_id]
            node = self.tree.insert(parent, "end", iid=pkg_id, text=pkg.name or pkg_id, open=True)
            for p in self.repo.elements.values():
                if p.elem_type == "Package" and p.owner == pkg_id:
                    add_pkg(p.elem_id, node)
            for d in self.repo.diagrams.values():
                if d.package == pkg_id:
                    label = d.name or d.diag_id
                    self.tree.insert(node, "end", iid=f"diag_{d.diag_id}", text=label, values=(d.diag_type,))

        add_pkg(self.repo.root_package.elem_id)

    def selected(self):
        item = self.tree.focus()
        return item if item else None

    def open(self):
        item = self.selected()
        if item and item.startswith("diag_"):
            self.open_diagram(item[5:])

    def on_double(self, event):
        self.open()

    def open_diagram(self, diag_id: str):
        diag = self.repo.diagrams.get(diag_id)
        if not diag:
            return
        if diag.diag_type == "Use Case Diagram":
            UseCaseDiagramWindow(self, diagram_id=diag_id)
        elif diag.diag_type == "Activity Diagram":
            ActivityDiagramWindow(self, diagram_id=diag_id)
        elif diag.diag_type == "Block Diagram":
            BlockDiagramWindow(self, diagram_id=diag_id)
        elif diag.diag_type == "Internal Block Diagram":
            InternalBlockDiagramWindow(self, diagram_id=diag_id)

    def new_package(self):
        item = self.selected() or self.repo.root_package.elem_id
        if item.startswith("diag_"):
            item = self.repo.diagrams[item[5:]].package
        name = simpledialog.askstring("New Package", "Name:")
        if name:
            self.repo.create_package(name, parent=item)
            self.populate()

    def new_diagram(self):
        item = self.selected() or self.repo.root_package.elem_id
        if item.startswith("diag_"):
            item = self.repo.diagrams[item[5:]].package
        dlg = NewDiagramDialog(self)
        if dlg.name:
            self.repo.create_diagram(dlg.diag_type, name=dlg.name, package=item)
            self.populate()

    def delete(self):
        item = self.selected()
        if not item:
            return
        if item.startswith("diag_"):
            self.repo.delete_diagram(item[5:])
        else:
            self.repo.delete_package(item)
        self.populate()

    def properties(self):
        item = self.selected()
        if item and item.startswith("diag_"):
            diag = self.repo.diagrams.get(item[5:])
            if diag:
                DiagramPropertiesDialog(self, diag)
                self.populate()<|MERGE_RESOLUTION|>--- conflicted
+++ resolved
@@ -239,19 +239,11 @@
         self.canvas.delete("all")
         for obj in self.objects:
             self.draw_object(obj)
-<<<<<<< HEAD
         for conn in self.connections:
             src = self.get_object(conn.src)
             dst = self.get_object(conn.dst)
             if src and dst:
                 self.draw_connection(src, dst, conn)
-=======
-        for a, b, t in self.connections:
-            src = self.get_object(a)
-            dst = self.get_object(b)
-            if src and dst:
-                self.draw_connection(src, dst, t)
->>>>>>> 55c3aeda
         self.canvas.config(scrollregion=self.canvas.bbox("all"))
 
     def draw_object(self, obj: SysMLObject):
@@ -341,16 +333,11 @@
                     label_lines.append(f"{prop}: {val}")
             self.canvas.create_text(x, y, text="\n".join(label_lines), anchor="center")
 
-<<<<<<< HEAD
     def draw_connection(self, a: SysMLObject, b: SysMLObject, conn: DiagramConnection):
-=======
-    def draw_connection(self, a: SysMLObject, b: SysMLObject, c_type: str):
->>>>>>> 55c3aeda
         ax, ay = a.x * self.zoom, a.y * self.zoom
         bx, by = b.x * self.zoom, b.y * self.zoom
         dash = ()
         label = None
-<<<<<<< HEAD
         if conn.conn_type in ("Include", "Extend"):
             dash = (4, 2)
             label = f"<<{conn.conn_type.lower()}>>"
@@ -367,12 +354,6 @@
         points.append((bx, by))
         flat = [coord for pt in points for coord in pt]
         self.canvas.create_line(*flat, arrow=tk.LAST, dash=dash)
-=======
-        if c_type in ("Include", "Extend"):
-            dash = (4, 2)
-            label = f"<<{c_type.lower()}>>"
-        self.canvas.create_line(ax, ay, bx, by, arrow=tk.LAST, dash=dash)
->>>>>>> 55c3aeda
         if label:
             mx, my = (ax + bx) / 2, (ay + by) / 2
             self.canvas.create_text(mx, my - 10 * self.zoom, text=label)
@@ -485,8 +466,6 @@
             name = self.diagram_var.get()
             diag_id = self.diag_map.get(name)
             repo.link_diagram(self.obj.element_id, diag_id)
-<<<<<<< HEAD
-
 
 class ConnectionDialog(simpledialog.Dialog):
     """Edit connection style and custom routing points."""
@@ -532,8 +511,6 @@
             except ValueError:
                 continue
         self.connection.points = pts
-=======
->>>>>>> 55c3aeda
 
 class UseCaseDiagramWindow(SysMLDiagramWindow):
     def __init__(self, master, diagram_id: str | None = None):
@@ -582,10 +559,6 @@
         ]
         super().__init__(master, "Internal Block Diagram", tools, diagram_id)
 
-<<<<<<< HEAD
-
-=======
->>>>>>> 55c3aeda
 class NewDiagramDialog(simpledialog.Dialog):
     """Dialog to create a new diagram and assign a name and type."""
 
@@ -607,10 +580,6 @@
         self.name = self.name_var.get()
         self.diag_type = self.type_var.get()
 
-<<<<<<< HEAD
-
-=======
->>>>>>> 55c3aeda
 class DiagramPropertiesDialog(simpledialog.Dialog):
     """Dialog to edit a diagram's metadata."""
 
@@ -634,10 +603,6 @@
         self.diagram.description = self.desc_var.get()
         self.diagram.color = self.color_var.get()
 
-<<<<<<< HEAD
-
-=======
->>>>>>> 55c3aeda
 class ArchitectureManagerDialog(tk.Toplevel):
     """Manage packages and diagrams in a hierarchical tree."""
 
