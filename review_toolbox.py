# SPDX-License-Identifier: GPL-3.0-or-later
#
# Copyright (C) 2025 Capek System Safety & Robotic Solutions
#
# This program is free software: you can redistribute it and/or modify
# it under the terms of the GNU General Public License as published by
# the Free Software Foundation, either version 3 of the License, or
# (at your option) any later version.
#
# This program is distributed in the hope that it will be useful,
# but WITHOUT ANY WARRANTY; without even the implied warranty of
# MERCHANTABILITY or FITNESS FOR A PARTICULAR PURPOSE.  See the
# GNU General Public License for more details.
#
# You should have received a copy of the GNU General Public License
# along with this program.  If not, see <https://www.gnu.org/licenses/>.

import tkinter as tk
from tkinter import simpledialog, messagebox, ttk
from dataclasses import dataclass, field
from typing import List
import difflib
import sys
import json
import re

EMAIL_REGEX = re.compile(r"[^@]+@[^@]+\.[^@]+")

# Access the drawing helper defined in the main application if available.
fta_drawing_helper = getattr(sys.modules.get('__main__'), 'fta_drawing_helper', None)

@dataclass
class ReviewParticipant:
    name: str
    email: str
    role: str  # 'reviewer', 'approver', or 'moderator'
    done: bool = False

@dataclass
class ReviewComment:
    comment_id: int
    node_id: int
    text: str
    reviewer: str
    target_type: str = "node"  # 'node', 'requirement', 'fmea', or 'fmea_field'
    req_id: str = ""
    field: str = ""
    resolved: bool = False
    resolution: str = ""

@dataclass
class ReviewData:
    name: str = ""
    description: str = ""
    mode: str = "peer"  # 'peer' or 'joint'
    moderators: List[ReviewParticipant] = field(default_factory=list)
    participants: List[ReviewParticipant] = field(default_factory=list)
    comments: List[ReviewComment] = field(default_factory=list)
    fta_ids: List[int] = field(default_factory=list)
    fmea_names: List[str] = field(default_factory=list)
    due_date: str = ""
    closed: bool = False
    approved: bool = False

class ParticipantDialog(simpledialog.Dialog):
    def __init__(self, parent, joint: bool, initial_mods=None, initial_parts=None):
        self.joint = joint
        self.initial_mods = initial_mods or []
        self.initial_parts = initial_parts or []
        self.mod_rows = []
        self.part_rows = []
        super().__init__(parent, title="Review Participants")

    def body(self, master):
        tk.Label(master, text="Moderators:").pack(anchor="w")
        header = tk.Frame(master)
        header.pack(fill=tk.X)
        tk.Label(header, text="Name", width=15).pack(side=tk.LEFT)
        tk.Label(header, text="Email", width=20).pack(side=tk.LEFT, padx=5)
        self.mod_frame = tk.Frame(master)
        self.mod_frame.pack(fill=tk.BOTH, expand=True)
        tk.Button(master, text="Add Moderator", command=self.add_mod_row).pack(pady=5)
        for m in (self.initial_mods or [None]):
            self.add_mod_row(m)

        tk.Label(master, text="Participants:").pack(anchor="w")
        phead = tk.Frame(master)
        phead.pack(fill=tk.X)
        tk.Label(phead, text="Name", width=15).pack(side=tk.LEFT)
        tk.Label(phead, text="Email", width=20).pack(side=tk.LEFT, padx=5)
        if self.joint:
            tk.Label(phead, text="Role", width=10).pack(side=tk.LEFT, padx=5)
        self.part_frame = tk.Frame(master)
        self.part_frame.pack(fill=tk.BOTH, expand=True)
        tk.Button(master, text="Add Participant", command=self.add_part_row).pack(pady=5)
        for p in (self.initial_parts or [None]):
            self.add_part_row(p)

    def add_mod_row(self, data=None):
        frame = tk.Frame(self.mod_frame)
        frame.pack(fill=tk.X, pady=2)
        name = tk.Entry(frame, width=15)
        name.pack(side=tk.LEFT)
        email = tk.Entry(frame, width=20)
        email.pack(side=tk.LEFT, padx=5)
        if isinstance(data, ReviewParticipant):
            name.insert(0, data.name)
            email.insert(0, data.email)
        self.mod_rows.append((name, email))

    def add_part_row(self, data=None):
        frame = tk.Frame(self.part_frame)
        frame.pack(fill=tk.X, pady=2)
        name = tk.Entry(frame, width=15)
        name.pack(side=tk.LEFT)
        email = tk.Entry(frame, width=20)
        email.pack(side=tk.LEFT, padx=5)
        if self.joint:
            role_cb = ttk.Combobox(frame, values=["reviewer", "approver"], state="readonly", width=10)
            role_cb.current(0)
            role_cb.pack(side=tk.LEFT, padx=5)
        else:
            role_cb = None
        if isinstance(data, ReviewParticipant):
            name.insert(0, data.name)
            email.insert(0, data.email)
            if role_cb:
                role_cb.set(data.role)
        self.part_rows.append((name, email, role_cb))

    def apply(self):
        moderators = []
        seen = {}
        for name_e, email_e in self.mod_rows:
            name = name_e.get().strip()
            if not name:
                continue
            email = email_e.get().strip()
            if email and not EMAIL_REGEX.fullmatch(email):
                messagebox.showerror("Email", f"Invalid email address: {email}")
                self.result = None
                return
            if name in seen:
                messagebox.showerror("Participants", f"{name} already added")
                self.result = None
                return
            seen[name] = "moderator"
            moderators.append(ReviewParticipant(name, email, "moderator"))

        participants = []
        for name_entry, email_entry, role_cb in self.part_rows:
            name = name_entry.get().strip()
            if not name:
                continue
            email = email_entry.get().strip()
            if email and not EMAIL_REGEX.fullmatch(email):
                messagebox.showerror("Email", f"Invalid email address: {email}")
                self.result = None
                return
            role = role_cb.get() if role_cb else "reviewer"
            if name in seen:
                messagebox.showerror("Participants", f"{name} already added")
                self.result = None
                return
            seen[name] = role
            participants.append(ReviewParticipant(name, email, role))

        self.result = (moderators, participants)


class EmailConfigDialog(simpledialog.Dialog):
    """Prompt for SMTP configuration and login credentials."""

    def __init__(self, parent, default_email=""):
        self.default_email = default_email
        super().__init__(parent, title="Email Settings")

    def body(self, master):
        tk.Label(master, text="SMTP Server:").grid(row=0, column=0, sticky="w")
        self.server_entry = tk.Entry(master)
        self.server_entry.grid(row=0, column=1, pady=2)

        tk.Label(master, text="Port:").grid(row=1, column=0, sticky="w")
        self.port_entry = tk.Entry(master)
        self.port_entry.insert(0, "465")
        self.port_entry.grid(row=1, column=1, pady=2)

        tk.Label(master, text="Email:").grid(row=2, column=0, sticky="w")
        self.email_entry = tk.Entry(master)
        if self.default_email:
            self.email_entry.insert(0, self.default_email)
        self.email_entry.grid(row=2, column=1, pady=2)

        tk.Label(master, text="Password:").grid(row=3, column=0, sticky="w")
        self.pass_entry = tk.Entry(master, show="*")
        self.pass_entry.grid(row=3, column=1, pady=2)
        tk.Label(master, text="Use an app password for Gmail with 2FA.",
                 font=(None, 8)).grid(row=4, column=0, columnspan=2, pady=(2,0))
        return self.email_entry

    def apply(self):
        try:
            port = int(self.port_entry.get().strip())
        except ValueError:
            messagebox.showerror("Email", "Invalid port number")
            self.result = None
            return
        self.result = {
            "server": self.server_entry.get().strip(),
            "port": port,
            "email": self.email_entry.get().strip(),
            "password": self.pass_entry.get(),
        }


class ReviewScopeDialog(simpledialog.Dialog):
    def __init__(self, parent, app):
        self.app = app
        super().__init__(parent, title="Select Review Scope")

    def body(self, master):
        tk.Label(master, text="FTAs:").grid(row=0, column=0, padx=5, pady=5, sticky="w")
        self.fta_vars = []
        fta_frame = tk.Frame(master)
        fta_frame.grid(row=1, column=0, padx=5, pady=5, sticky="nsew")
        for te in self.app.top_events:
            label = te.user_name or te.description or f"Node {te.unique_id}"
            var = tk.BooleanVar()
            cb = tk.Checkbutton(fta_frame, text=label, variable=var, anchor="w")
            cb.pack(fill=tk.X, anchor="w")
            self.fta_vars.append((var, te.unique_id))

        tk.Label(master, text="FMEAs:").grid(row=0, column=1, padx=5, pady=5, sticky="w")
        self.fmea_vars = []
        fmea_frame = tk.Frame(master)
        fmea_frame.grid(row=1, column=1, padx=5, pady=5, sticky="nsew")
        for f in self.app.fmeas:
            var = tk.BooleanVar()
            cb = tk.Checkbutton(fmea_frame, text=f['name'], variable=var, anchor="w")
            cb.pack(fill=tk.X, anchor="w")
            self.fmea_vars.append((var, f['name']))
        tk.Label(master, text="Check items to include in the review").grid(row=2, column=0, columnspan=2, pady=(2,5))

    def apply(self):
        fta_ids = [uid for var, uid in self.fta_vars if var.get()]
        fmea_names = [name for var, name in self.fmea_vars if var.get()]
        self.result = (fta_ids, fmea_names)


class UserSelectDialog(simpledialog.Dialog):
    """Prompt for user selection via combo box with email."""

    def __init__(self, parent, participants, initial_name=""):
        self.participants = participants
        self.initial_name = initial_name
        super().__init__(parent, title="Select User")

    def body(self, master):
        tk.Label(master, text="Name:").grid(row=0, column=0, sticky="w")
        names = [p.name for p in self.participants]
        self.name_var = tk.StringVar()
        self.name_combo = ttk.Combobox(master, values=names, textvariable=self.name_var, state="readonly")
        self.name_combo.grid(row=0, column=1, pady=5)
        self.name_combo.bind("<<ComboboxSelected>>", self.on_select)
        if self.initial_name and self.initial_name in names:
            self.name_combo.set(self.initial_name)
        elif names:
            self.name_combo.current(0)

        tk.Label(master, text="Email:").grid(row=1, column=0, sticky="w")
        self.email_entry = tk.Entry(master)
        self.email_entry.grid(row=1, column=1, pady=5)
        self.on_select()
        return self.name_combo

    def on_select(self, event=None):
        name = self.name_var.get()
        email = ""
        for p in self.participants:
            if p.name == name:
                email = p.email
                break
        self.email_entry.delete(0, tk.END)
        if email:
            self.email_entry.insert(0, email)

    def apply(self):
        self.result = (self.name_var.get().strip(), self.email_entry.get().strip())

class ReviewToolbox(tk.Toplevel):
    def __init__(self, master, app):
        super().__init__(master)
        self.title("Review Toolbox")
        self.app = app
        self.protocol("WM_DELETE_WINDOW", self.on_close)

        review_frame = tk.Frame(self)
        review_frame.pack(fill=tk.X)
        tk.Label(review_frame, text="Review:").pack(side=tk.LEFT)
        self.review_var = tk.StringVar()
        self.review_combo = ttk.Combobox(review_frame, textvariable=self.review_var,
                                         state="readonly")
        self.review_combo.pack(side=tk.LEFT, padx=5)
        self.review_combo.bind("<<ComboboxSelected>>", self.on_review_change)
        self.status_var = tk.StringVar()
        tk.Label(review_frame, textvariable=self.status_var).pack(side=tk.LEFT, padx=5)
        self.desc_var = tk.StringVar()
        tk.Label(self, textvariable=self.desc_var, wraplength=400, justify="left").pack(fill=tk.X, padx=5)
        self.mod_var = tk.StringVar()
        tk.Label(self, textvariable=self.mod_var).pack(fill=tk.X, padx=5)
        self.due_var = tk.StringVar()
        tk.Label(self, textvariable=self.due_var).pack(fill=tk.X, padx=5)

        user_frame = tk.Frame(self)
        user_frame.pack(fill=tk.X)
        tk.Label(user_frame, text="Current user:").pack(side=tk.LEFT)
        self.user_var = tk.StringVar(value=app.current_user)
        self.user_combo = ttk.Combobox(user_frame, textvariable=self.user_var,
                                       state="readonly")
        self.user_combo.pack(side=tk.LEFT, padx=5)
        self.user_combo.bind("<<ComboboxSelected>>", self.on_user_change)

        target_frame = tk.Frame(self)
        target_frame.pack(fill=tk.X)
        tk.Label(target_frame, text="Target:").pack(side=tk.LEFT)
        self.target_var = tk.StringVar()
        self.target_combo = ttk.Combobox(target_frame, textvariable=self.target_var,
                                         state="readonly")
        self.target_combo.pack(side=tk.LEFT, padx=5, fill=tk.X, expand=True)
        self.target_combo.bind("<<ComboboxSelected>>", self.on_target_change)

        self.comment_list = tk.Listbox(self, width=50)
        self.comment_list.pack(fill=tk.BOTH, expand=True)
        self.comment_list.bind("<<ListboxSelect>>", self.on_select)
        self.comment_list.bind("<Double-1>", self.open_comment)

        self.comment_display = tk.Text(self, height=4, state="disabled", wrap="word")
        self.comment_display.pack(fill=tk.X, padx=5, pady=5)

        btn_frame = tk.Frame(self)
        btn_frame.pack(fill=tk.X)
        tk.Button(btn_frame, text="Add Comment", command=self.add_comment).pack(side=tk.LEFT)
        self.resolve_btn = tk.Button(btn_frame, text="Resolve", command=self.resolve_comment)
        self.resolve_btn.pack(side=tk.LEFT)
        tk.Button(btn_frame, text="Mark Done", command=self.mark_done).pack(side=tk.LEFT)
        tk.Button(btn_frame, text="Open Document", command=self.open_document).pack(side=tk.LEFT)
        self.approve_btn = tk.Button(btn_frame, text="Approve", command=self.approve)
        self.approve_btn.pack(side=tk.LEFT)
        self.edit_btn = tk.Button(btn_frame, text="Edit Review", command=self.edit_review)
        self.edit_btn.pack(side=tk.LEFT)

        self.update_buttons()

        self.refresh_reviews()
        self.refresh_targets()
        self.refresh_comments()
        self.update_buttons()

    def on_close(self):
        self.app.review_window = None
        self.destroy()

    def refresh_reviews(self):
        names = [r.name for r in self.app.reviews]
        self.review_combo['values'] = names
        if self.app.review_data:
            self.review_var.set(self.app.review_data.name)
            self.status_var.set("approved" if self.app.review_data.approved else "open")
            self.desc_var.set(self.app.review_data.description)
            mods = ", ".join(m.name for m in self.app.review_data.moderators)
            self.mod_var.set(f"Moderators: {mods}")
            self.due_var.set(f"Due: {self.app.review_data.due_date}")
        else:
            self.review_var.set("")
            self.status_var.set("")
            self.desc_var.set("")
            self.mod_var.set("")
            self.due_var.set("")

    def on_review_change(self, event=None):
        name = self.review_var.get()
        for r in self.app.reviews:
            if r.name == name:
                self.app.review_data = r
                break
        self.status_var.set("approved" if self.app.review_data and self.app.review_data.approved else "open")
        if self.app.review_data:
            self.desc_var.set(self.app.review_data.description)
            mods = ", ".join(m.name for m in self.app.review_data.moderators)
            self.mod_var.set(f"Moderators: {mods}")
            self.due_var.set(f"Due: {self.app.review_data.due_date}")
        else:
            self.desc_var.set("")
            self.mod_var.set("")
            self.due_var.set("")
        self.refresh_comments()
        self.refresh_targets()
        self.update_buttons()
        try:
            if hasattr(self.app, "canvas") and self.app.canvas.winfo_exists():
                self.app.redraw_canvas()
        except tk.TclError:
            pass

    def refresh_comments(self):
        self.comment_list.delete(0, tk.END)
        if not self.app.review_data:
            return
        names = [p.name for p in self.app.review_data.participants]
        names.extend(m.name for m in self.app.review_data.moderators)
        self.user_combo['values'] = names
        if self.app.current_user:
            self.user_var.set(self.app.current_user)
        for c in self.app.review_data.comments:
            node = self.app.find_node_by_id_all(c.node_id)
            node_name = node.name if node else f"ID {c.node_id}"
            if c.target_type == "requirement" and c.req_id:
                node_name += f" [Req {c.req_id}]"
            elif c.target_type == "fmea":
                node_name += " [FMEA]"
            elif c.target_type == "fmea_field" and c.field:
                node_name += f" [FMEA {c.field}]"

            status = "(resolved)" if c.resolved else ""
            self.comment_list.insert(tk.END, f"{c.comment_id}: {node_name} - {c.reviewer} {status}")
        self.update_buttons()

    def on_select(self, event):
        if not self.app.review_data:
            return
        selection = self.comment_list.curselection()
        if selection:
            c = self.app.review_data.comments[selection[0]]
            node = self.app.find_node_by_id_all(c.node_id)
            if node:
                self.app.focus_on_node(node)
            self.show_comment(c)

    def add_comment(self):
        target = self.app.comment_target
        if not target:
            label = self.target_var.get()
            if label:
                target = self.target_map.get(label)
        if not target and not self.app.selected_node:
            messagebox.showwarning("Add Comment", "Select a node first")
            return
        if self.app.review_is_closed():
            messagebox.showwarning("Review", "This review is closed")
<<<<<<< HEAD
            return
        all_parts = self.app.review_data.participants + self.app.review_data.moderators
        dlg = UserSelectDialog(self, all_parts, initial_name=self.app.current_user)
        if not dlg.result:
            return
=======
            return
        all_parts = self.app.review_data.participants + self.app.review_data.moderators
        dlg = UserSelectDialog(self, all_parts, initial_name=self.app.current_user)
        if not dlg.result:
            return
>>>>>>> 5f134547
        reviewer, _ = dlg.result
        allowed = [p.name for p in all_parts]
        if reviewer not in allowed:
            messagebox.showerror("User", "Name not found in participants")
            return
        self.app.current_user = reviewer
        text = simpledialog.askstring("Comment", "Enter comment:")
        if not text:
            return
        comment_id = len(self.app.review_data.comments) + 1
        if target and target[0] == "requirement":
            node_id = target[1]
            req_id = target[2] if len(target) > 2 else ""
            c = ReviewComment(
                comment_id,
                node_id,
                text,
                reviewer,
                target_type="requirement",
                req_id=req_id,
            )
        elif target and target[0] == "fmea":
            node_id = target[1]
            c = ReviewComment(comment_id, node_id, text, reviewer, target_type="fmea")
        elif target and target[0] == "fmea_field":
            node_id = target[1]
            c = ReviewComment(comment_id, node_id, text, reviewer,
                             target_type="fmea_field", field=target[2])

        elif target and target[0] == "node":
            node_id = target[1]
            c = ReviewComment(comment_id, node_id, text, reviewer)
        else:
            c = ReviewComment(comment_id, self.app.selected_node.unique_id, text, reviewer)
        self.app.review_data.comments.append(c)
        self.app.comment_target = None
        self.refresh_comments()

    def resolve_comment(self):
        idx = self.comment_list.curselection()
        if not idx:
            return
        if self.app.review_is_closed():
            messagebox.showwarning("Review", "This review is closed")
            return
        if self.app.current_user not in [m.name for m in self.app.review_data.moderators]:
            messagebox.showerror("Resolve", "Only a moderator can resolve comments")
            return
        c = self.app.review_data.comments[idx[0]]
        resolution = simpledialog.askstring("Resolve Comment", "Enter resolution comment:")
        if resolution is None:
            return
        c.resolved = True
        c.resolution = resolution
        self.refresh_comments()

    def mark_done(self):
        if self.app.review_is_closed():
            messagebox.showwarning("Review", "This review is closed")
            return
        user = self.app.current_user
        for p in self.app.review_data.participants:
            if p.name == user:
                p.done = True
        messagebox.showinfo("Review", "Marked as done")
        self.update_buttons()

    def approve(self):
        if self.app.review_is_closed():
            messagebox.showwarning("Review", "This review is closed")
            return
        if self.app.review_data.mode == 'joint':
            all_done = all(p.done for p in self.app.review_data.participants if p.role == 'reviewer')
            if not all_done:
                messagebox.showwarning("Approve", "Not all reviewers are done")
                return
        unresolved = [c for c in self.app.review_data.comments if not c.resolved]
        if unresolved:
            messagebox.showwarning("Approve", "There are unresolved comments")
            return
        self.app.review_data.approved = True
        messagebox.showinfo("Approve", "Review approved")
        self.app.add_version()
        self.refresh_reviews()

    def edit_review(self):
        if not self.app.review_data:
            return
        if self.app.current_user not in [m.name for m in self.app.review_data.moderators]:
            messagebox.showerror("Edit", "Only a moderator can edit the review")
            return
        dialog = ParticipantDialog(
            self,
            self.app.review_data.mode == 'joint',
            initial_mods=self.app.review_data.moderators,
            initial_parts=self.app.review_data.participants,
        )
        if not dialog.result:
            return
        moderators, participants = dialog.result
        if not moderators:
            messagebox.showerror("Review", "At least one moderator required")
            return
        self.app.review_data.moderators = moderators
        self.app.review_data.participants = participants
        desc = simpledialog.askstring("Description", "Edit description:", initialvalue=self.app.review_data.description)
        if desc is not None:
            self.app.review_data.description = desc
        due = simpledialog.askstring("Due Date", "Edit due date (YYYY-MM-DD):", initialvalue=self.app.review_data.due_date)
        if due is not None:
            self.app.review_data.due_date = due
        self.refresh_reviews()
        self.refresh_comments()

    def open_document(self):
        if not self.app.review_data:
            messagebox.showwarning("Document", "No review selected")
            return
        ReviewDocumentDialog(self, self.app, self.app.review_data)

    def open_comment(self, event):
        selection = self.comment_list.curselection()
        if not selection:
            return
        c = self.app.review_data.comments[selection[0]]
        self.show_comment(c)

    def on_user_change(self, event):
        self.app.current_user = self.user_var.get()
        self.update_buttons()

    def show_comment(self, comment):
        self.comment_display.config(state="normal")
        self.comment_display.delete("1.0", tk.END)
        text = comment.text
        if comment.resolution:
            text += f"\n\nResolution: {comment.resolution}"
        self.comment_display.insert("1.0", text)
        self.comment_display.config(state="disabled")

    def update_buttons(self):
        role = None
        for p in (self.app.review_data.participants if self.app.review_data else []):
            if p.name == self.app.current_user:
                role = p.role
                break
        if (
            self.app.review_data
            and self.app.review_data.mode == 'joint'
            and role == 'approver'
            and not self.app.review_is_closed()
        ):
            self.approve_btn.pack(side=tk.LEFT)
        else:
            self.approve_btn.pack_forget()
        if self.app.review_data and self.app.current_user in [m.name for m in self.app.review_data.moderators]:
            self.edit_btn.pack(side=tk.LEFT)
            if not self.app.review_is_closed():
                self.resolve_btn.pack(side=tk.LEFT)
            else:
                self.resolve_btn.pack_forget()
        else:
            self.resolve_btn.pack_forget()
            self.edit_btn.pack_forget()

    def refresh_targets(self):
        items, self.target_map = self.app.get_review_targets()
        self.target_combo['values'] = items
        if items:
            self.target_var.set(items[0])

    def on_target_change(self, event=None):
        label = self.target_var.get()
        target = self.target_map.get(label)
        self.app.comment_target = None
        if not target:
            return
        node = self.app.find_node_by_id_all(target[1]) if len(target) > 1 else None
        if node:
            self.app.selected_node = node
            self.app.focus_on_node(node)
        if target[0] == 'requirement':
            # store both node id and requirement id so add_comment can
            # create the ReviewComment correctly
            self.app.comment_target = ('requirement', target[1], target[2])
        elif target[0] == 'fmea':
            self.app.comment_target = ('fmea', target[1])

class ReviewDocumentDialog(tk.Toplevel):
    def __init__(self, master, app, review):
        super().__init__(master)
        self.app = app
        self.review = review
        # Use the drawing helper provided by the app or fall back to the global
        # helper retrieved from the running program.
        self.dh = getattr(app, 'fta_drawing_helper', None) or fta_drawing_helper
        self.title(f"Review Document - {review.name}")

        self.resizable(True, True)
        self.outer = tk.Canvas(self)
        vbar = tk.Scrollbar(self, orient=tk.VERTICAL, command=self.outer.yview)
        self.outer.configure(yscrollcommand=vbar.set)
        vbar.pack(side=tk.RIGHT, fill=tk.Y)
        self.outer.pack(side=tk.LEFT, fill=tk.BOTH, expand=True)
        self.inner = tk.Frame(self.outer)
        self.outer.create_window((0, 0), window=self.inner, anchor="nw")
        self.inner.bind(
            "<Configure>",
            lambda e: self.outer.configure(scrollregion=self.outer.bbox("all")),
        )
        self.populate()

    def draw_tree(self, canvas, node, diff_nodes=None):
        def draw_connections(n):
            region_width = 100
            parent_bottom = (n.x, n.y + 40)
            for i, ch in enumerate(n.children):
                parent_conn = (
                    n.x - region_width / 2 + (i + 0.5) * (region_width / len(n.children)),
                    parent_bottom[1],
                )
                child_top = (ch.x, ch.y - 45)
                if self.dh:
                    color = "blue" if diff_nodes and ch.unique_id in diff_nodes else "dimgray"
                    self.dh.draw_90_connection(
                        canvas, parent_conn, child_top,
                        outline_color=color, line_width=1
                    )
                draw_connections(ch)

        def draw_node_simple(n):
            fill = self.app.get_node_fill_color(n)
            eff_x, eff_y = n.x, n.y
            top_text = n.node_type
            if n.input_subtype:
                top_text += f" ({n.input_subtype})"
            if n.description:
                top_text += f"\n{n.description}"
            bottom_text = n.name
            typ = n.node_type.upper()
            outline = "blue" if n.unique_id in self.diff_nodes else "dimgray"
            lw = 2 if n.unique_id in self.diff_nodes else 1
            if n.is_page:
                if self.dh:
                    self.dh.draw_triangle_shape(
                        canvas,
                        eff_x,
                        eff_y,
                        scale=40,
                        top_text=top_text,
                        bottom_text=bottom_text,
                        fill=fill,
                        outline_color="blue" if diff_nodes and n.unique_id in diff_nodes else "dimgray",
                        line_width=1,
                    )
            elif typ in ["GATE", "RIGOR LEVEL", "TOP EVENT"]:
                if n.gate_type and n.gate_type.upper() == "OR":
                    if self.dh:
                        self.dh.draw_rotated_or_gate_shape(
                            canvas,
                            eff_x,
                            eff_y,
                            scale=40,
                            top_text=top_text,
                            bottom_text=bottom_text,
                            fill=fill,
                            outline_color="blue" if diff_nodes and n.unique_id in diff_nodes else "dimgray",
                            line_width=1,
                        )
                else:
                    if self.dh:
                        self.dh.draw_rotated_and_gate_shape(
                            canvas,
                            eff_x,
                            eff_y,
                            scale=40,
                            top_text=top_text,
                            bottom_text=bottom_text,
                            fill=fill,
                            outline_color="blue" if diff_nodes and n.unique_id in diff_nodes else "dimgray",
                            line_width=1,
                        )
            else:
                if self.dh:
                    self.dh.draw_circle_event_shape(
                        canvas,
                        eff_x,
                        eff_y,
                        45,
                        top_text=top_text,
                        bottom_text=bottom_text,
                        fill=fill,
                        outline_color="blue" if diff_nodes and n.unique_id in diff_nodes else "dimgray",
                        line_width=1,
                    )

        def draw_all(n):
            draw_node_simple(n)
            for ch in n.children:
                draw_all(ch)

        canvas.delete("all")
        draw_connections(node)
        draw_all(node)
        canvas.config(scrollregion=canvas.bbox("all"))

    def diff_segments(self, old, new):
        matcher = difflib.SequenceMatcher(None, old, new)
        segments = []
        for tag, i1, i2, j1, j2 in matcher.get_opcodes():
            if tag == "equal":
                segments.append((old[i1:i2], "black"))
            elif tag == "delete":
                segments.append((old[i1:i2], "red"))
            elif tag == "insert":
                segments.append((new[j1:j2], "blue"))
            elif tag == "replace":
                segments.append((old[i1:i2], "red"))
                segments.append((new[j1:j2], "blue"))
        return segments

    def insert_diff_text(self, widget, old, new):
        matcher = difflib.SequenceMatcher(None, old, new)
        for tag, i1, i2, j1, j2 in matcher.get_opcodes():
            if tag == "equal":
                widget.insert(tk.END, old[i1:i2])
            elif tag == "delete":
                widget.insert(tk.END, old[i1:i2], "removed")
            elif tag == "insert":
                widget.insert(tk.END, new[j1:j2], "added")
            elif tag == "replace":
                widget.insert(tk.END, old[i1:i2], "removed")
                widget.insert(tk.END, new[j1:j2], "added")

    def draw_segment_text(self, canvas, cx, cy, segments, font_obj):
        lines = [[]]
        for text, color in segments:
            parts = text.split("\n")
            for idx, part in enumerate(parts):
                if idx > 0:
                    lines.append([])
                lines[-1].append((part, color))
        line_height = font_obj.metrics("linespace")
        total_height = line_height * len(lines)
        start_y = cy - total_height / 2
        for line in lines:
            line_width = sum(font_obj.measure(part) for part, _ in line)
            start_x = cx - line_width / 2
            x = start_x
            for part, color in line:
                if part:
                    canvas.create_text(x, start_y, text=part, anchor="nw", fill=color, font=font_obj)
                    x += font_obj.measure(part)
            start_y += line_height

    def draw_diff_tree(self, canvas, roots, status, conn_status, node_objs, allow_ids, map1, map2):
        def draw_connections(n):
            if n.unique_id not in allow_ids:
                for ch in n.children:
                    draw_connections(ch)
                return
            region_width = 60
            parent_bottom = (n.x, n.y + 20)
            for i, ch in enumerate(n.children):
                if ch.unique_id not in allow_ids:
                    continue
                parent_conn = (
                    n.x - region_width / 2 + (i + 0.5) * (region_width / len(n.children)),
                    parent_bottom[1],
                )
                child_top = (ch.x, ch.y - 25)
                if self.dh:
                    edge_st = conn_status.get((n.unique_id, ch.unique_id), "existing")
                    if status.get(n.unique_id) == "removed" or status.get(ch.unique_id) == "removed":
                        edge_st = "removed"
                    color = "gray"
                    if edge_st == "added":
                        color = "blue"
                    elif edge_st == "removed":
                        color = "red"
                    self.dh.draw_90_connection(canvas, parent_conn, child_top, outline_color=color, line_width=1)
                draw_connections(ch)

        def draw_node(n):
            if n.unique_id not in allow_ids:
                for ch in n.children:
                    draw_node(ch)
                return
            st = status.get(n.unique_id, "existing")
            color = "dimgray"
            if st == "added":
                color = "blue"
            elif st == "removed":
                color = "red"

            source = n if getattr(n, "is_primary_instance", True) else getattr(n, "original", n)
            subtype_text = source.input_subtype if source.input_subtype else "N/A"
            display_label = source.display_label
            old_data = map1.get(n.unique_id)
            new_data = map2.get(n.unique_id)
<<<<<<< HEAD
            def req_lines(reqs):
                return "; ".join(
                    f"[{r.get('id','')}] [{r.get('req_type','')}] {r.get('text','')}"
                    for r in reqs
                )

            if old_data and new_data:
                desc_segments = [("Desc: ", "black")] + self.diff_segments(
                    old_data.get("description", ""),
                    new_data.get("description", ""),
                )
                rat_segments = [("Rationale: ", "black")] + self.diff_segments(
                    old_data.get("rationale", ""),
                    new_data.get("rationale", ""),
                )
                req_segments = [("Reqs: ", "black")] + self.diff_segments(
                    req_lines(old_data.get("safety_requirements", [])),
                    req_lines(new_data.get("safety_requirements", [])),
                )
            else:
                desc_segments = [("Desc: " + source.description, "black")]
                rat_segments = [("Rationale: " + source.rationale, "black")]
                req_segments = [
                    ("Reqs: " + req_lines(getattr(source, "safety_requirements", [])), "black")
                ]

=======
            if old_data and new_data:
                desc_segments = [("Desc: ", "black")] + self.diff_segments(old_data.get("description", ""), new_data.get("description", ""))
                rat_segments = [("Rationale: ", "black")] + self.diff_segments(old_data.get("rationale", ""), new_data.get("rationale", ""))
            else:
                desc_segments = [("Desc: " + source.description, "black")]
                rat_segments = [("Rationale: " + source.rationale, "black")]
>>>>>>> 5f134547
            segments = [
                (f"Type: {source.node_type}\n", "black"),
                (f"Subtype: {subtype_text}\n", "black"),
                (f"{display_label}\n", "black"),
<<<<<<< HEAD
            ] + desc_segments + [("\n\n", "black")] + rat_segments + [("\n\n", "black")] + req_segments
=======
            ] + desc_segments + [("\n\n", "black")] + rat_segments
>>>>>>> 5f134547

            top_text = "".join(seg[0] for seg in segments)
            bottom_text = n.name
            fill = self.app.get_node_fill_color(n)
            eff_x, eff_y = n.x, n.y
            typ = n.node_type.upper()
            items_before = canvas.find_all()
            if typ in ["GATE", "RIGOR LEVEL", "TOP EVENT"]:
                if n.gate_type and n.gate_type.upper() == "OR":
                    if self.dh:
                        self.dh.draw_rotated_or_gate_shape(canvas, eff_x, eff_y, scale=40, top_text=top_text, bottom_text=bottom_text, fill=fill, outline_color=color, line_width=2)
                else:
                    if self.dh:
                        self.dh.draw_rotated_and_gate_shape(canvas, eff_x, eff_y, scale=40, top_text=top_text, bottom_text=bottom_text, fill=fill, outline_color=color, line_width=2)
            else:
                if self.dh:
                    self.dh.draw_circle_event_shape(canvas, eff_x, eff_y, 45, top_text=top_text, bottom_text=bottom_text, fill=fill, outline_color=color, line_width=2)

            items_after = canvas.find_all()
            text_id = None
            for item in items_after:
                if item in items_before:
                    continue
                if canvas.type(item) == "text" and canvas.itemcget(item, "text") == top_text:
                    text_id = item
                    break

            if text_id and any(c in ("red", "blue") for _, c in segments):
                bbox = canvas.bbox(text_id)
                cx = (bbox[0] + bbox[2]) / 2
                cy = (bbox[1] + bbox[3]) / 2
                canvas.itemconfigure(text_id, state="hidden")
                self.draw_segment_text(canvas, cx, cy, segments, self.app.diagram_font)
            for ch in n.children:
                draw_node(ch)

        canvas.delete("all")
        for r in roots:
            draw_connections(r)
            draw_node(r)

        existing_pairs = set()
        for p in node_objs.values():
            for ch in p.children:
                existing_pairs.add((p.unique_id, ch.unique_id))

        for (pid, cid), st in conn_status.items():
            if st != "removed":
                continue
            if (pid, cid) in existing_pairs:
                continue
            if pid in node_objs and cid in node_objs and pid in allow_ids and cid in allow_ids:
                parent = node_objs[pid]
                child = node_objs[cid]
                parent_pt = (parent.x, parent.y + 20)
                child_pt = (child.x, child.y - 25)
                if self.dh:
                    self.dh.draw_90_connection(canvas, parent_pt, child_pt, outline_color="red", line_width=1)

        canvas.config(scrollregion=canvas.bbox("all"))

    def populate(self):
        row = 0
        current = self.app.export_model_data(include_versions=False)
        base_data = self.app.versions[-1]["data"] if self.app.versions else {"top_events": [], "fmeas": []}

        def filter_data(data):
            return {
                "top_events": [t for t in data.get("top_events", []) if t["unique_id"] in self.review.fta_ids],
                "fmeas": [f for f in data.get("fmeas", []) if f.get("name") in self.review.fmea_names],
            }

        data1 = filter_data(base_data)
        data2 = filter_data(current)

        map1 = self.app.node_map_from_data(data1["top_events"])
        map2 = self.app.node_map_from_data(data2["top_events"])

        def build_conn_set(events):
            conns = set()
            def visit(d):
                for ch in d.get("children", []):
                    conns.add((d["unique_id"], ch["unique_id"]))
                    visit(ch)
            for t in events:
                visit(t)
            return conns

        conns1 = build_conn_set(data1["top_events"])
        conns2 = build_conn_set(data2["top_events"])

        conn_status = {}
        for c in conns1 | conns2:
            if c in conns1 and c not in conns2:
                conn_status[c] = "removed"
            elif c in conns2 and c not in conns1:
                conn_status[c] = "added"
            else:
                conn_status[c] = "existing"

        status = {}
        for nid in set(map1) | set(map2):
            if nid in map1 and nid not in map2:
                status[nid] = "removed"
            elif nid in map2 and nid not in map1:
                status[nid] = "added"
            else:
                if json.dumps(map1[nid], sort_keys=True) != json.dumps(map2[nid], sort_keys=True):
                    status[nid] = "added"
                else:
                    status[nid] = "existing"

        module = sys.modules.get(self.app.__class__.__module__)
        FaultTreeNodeCls = getattr(module, 'FaultTreeNode', None)
        if not FaultTreeNodeCls and self.app.top_events:
            FaultTreeNodeCls = type(self.app.top_events[0])

        new_roots = [FaultTreeNodeCls.from_dict(t) for t in data2["top_events"]]
        removed_ids = [nid for nid, st in status.items() if st == "removed"]
        for rid in removed_ids:
            if rid in map1:
                nd = map1[rid]
                new_roots.append(FaultTreeNodeCls.from_dict(nd))

        relevant_ids = set()
        def collect_ids(d):
            relevant_ids.add(d["unique_id"])
            for ch in d.get("children", []):
                collect_ids(ch)
        for t in data1["top_events"]:
            collect_ids(t)
        for t in data2["top_events"]:
            collect_ids(t)

        node_objs = {}
        def collect_nodes(n):
            if n.unique_id not in node_objs:
                node_objs[n.unique_id] = n
            for ch in n.children:
                collect_nodes(ch)
        for rnode in new_roots:
            collect_nodes(rnode)

        old_fmea = {
            f["name"]: {e["unique_id"]: e for e in f.get("entries", [])}
            for f in data1.get("fmeas", [])
        }
        new_fmea = {
            f["name"]: {e["unique_id"]: e for e in f.get("entries", [])}
            for f in data2.get("fmeas", [])
        }

        reqs1 = {}
        reqs2 = {}

        def collect_reqs(node_dict, target):
            for r in node_dict.get("safety_requirements", []):
                rid = r.get("id")
                if rid and rid not in target:
                    target[rid] = r
            for ch in node_dict.get("children", []):
                collect_reqs(ch, target)

        for nid in self.review.fta_ids:
            if nid in map1:
                collect_reqs(map1[nid], reqs1)
            if nid in map2:
                collect_reqs(map2[nid], reqs2)

        for name in self.review.fmea_names:
            for e in old_fmea.get(name, {}).values():
                for r in e.get("safety_requirements", []):
                    rid = r.get("id")
                    if rid and rid not in reqs1:
                        reqs1[rid] = r
            for e in new_fmea.get(name, {}).values():
                for r in e.get("safety_requirements", []):
                    rid = r.get("id")
                    if rid and rid not in reqs2:
                        reqs2[rid] = r

        heading_font = ("TkDefaultFont", 10, "bold")
        for nid in self.review.fta_ids:
            node = self.app.find_node_by_id_all(nid)
            if not node:
                continue
            tk.Label(self.inner, text=f"FTA: {node.name}", font=heading_font).grid(row=row, column=0, sticky="w", padx=5, pady=5)
            row += 1
            frame = tk.Frame(self.inner)
            frame.grid(row=row, column=0, padx=5, pady=5, sticky="nsew")
            c = tk.Canvas(frame, width=600, height=400, bg="white")
            hbar = tk.Scrollbar(frame, orient=tk.HORIZONTAL, command=c.xview)
            vbar = tk.Scrollbar(frame, orient=tk.VERTICAL, command=c.yview)
            c.configure(xscrollcommand=hbar.set, yscrollcommand=vbar.set)
            c.grid(row=0, column=0, sticky="nsew")
            vbar.grid(row=0, column=1, sticky="ns")
            hbar.grid(row=1, column=0, sticky="ew")
            frame.rowconfigure(0, weight=1)
            frame.columnconfigure(0, weight=1)
            c.bind("<ButtonPress-1>", lambda e, cv=c: cv.scan_mark(e.x, e.y))
            c.bind("<B1-Motion>", lambda e, cv=c: cv.scan_dragto(e.x, e.y, gain=1))

            allow_ids = set()
            def collect_ids(d):
                allow_ids.add(d["unique_id"])
                for ch in d.get("children", []):
                    collect_ids(ch)
            if nid in map1:
                collect_ids(map1[nid])
            if nid in map2:
                collect_ids(map2[nid])

            self.draw_diff_tree(c, new_roots, status, conn_status, node_objs, allow_ids, map1, map2)
            bbox = c.bbox("all")
            if bbox:
                c.config(scrollregion=bbox)
            row += 1
        for name in self.review.fmea_names:
            cur_fmea = next((f for f in data2.get("fmeas", []) if f["name"] == name), None)
            if not cur_fmea and name not in old_fmea:
                continue
            tk.Label(self.inner, text=f"FMEA: {name}", font=heading_font).grid(row=row, column=0, sticky="w", padx=5, pady=5)
            row += 1
            frame = tk.Frame(self.inner)
            frame.grid(row=row, column=0, sticky="nsew", padx=5, pady=5)
            columns = [
                "Component",
                "Parent",
                "Failure Mode",
                "Failure Effect",
                "Cause",
                "S",
                "O",
                "D",
                "RPN",
                "Requirements",
            ]
            tree = ttk.Treeview(frame, columns=columns, show="headings", height=8)
            vsb = ttk.Scrollbar(frame, orient="vertical", command=tree.yview)
            hsb = ttk.Scrollbar(frame, orient="horizontal", command=tree.xview)
            tree.configure(yscrollcommand=vsb.set, xscrollcommand=hsb.set)
            for col in columns:
                tree.heading(col, text=col)
                width = 100
                if col in ["Failure Effect", "Cause", "Requirements"]:
                    width = 180
                tree.column(col, width=width, anchor="center")
            tree.grid(row=0, column=0, sticky="nsew")
            vsb.grid(row=0, column=1, sticky="ns")
            hsb.grid(row=1, column=0, sticky="ew")
            frame.grid_columnconfigure(0, weight=1)
            frame.grid_rowconfigure(0, weight=1)

            tree.tag_configure("added", background="#cce5ff")
            tree.tag_configure("removed", background="#f8d7da")
            tree.tag_configure("existing", background="#e2e3e5")

            entries1 = old_fmea.get(name, {})
            entries2 = {e["unique_id"]: e for e in (cur_fmea.get("entries", []) if cur_fmea else [])}

            for uid in set(entries1) | set(entries2):
                if uid in entries1 and uid not in entries2:
                    st = "removed"
                    entry = entries1[uid]
                elif uid in entries2 and uid not in entries1:
                    st = "added"
                    entry = entries2[uid]
                else:
                    if json.dumps(entries1[uid], sort_keys=True) != json.dumps(entries2[uid], sort_keys=True):
                        st = "added"
                        entry = entries2[uid]
                    else:
                        st = "existing"
                        entry = entries2[uid]

                parent = entry.get("parents", [{}])
                parent = parent[0] if parent else {}
                comp = parent.get("user_name") or entry.get("fmea_component", "") or "N/A"
                parent_name = parent.get("user_name", f"Node {parent.get('unique_id')}") if parent else ""
                rpn = int(entry.get("fmea_severity", 1)) * int(entry.get("fmea_occurrence", 1)) * int(entry.get("fmea_detection", 1))
                req_ids = "; ".join(
                    f"{r.get('req_type', '')}:{r.get('text', '')}"
                    for r in entry.get("safety_requirements", [])
                )
                failure_mode = entry.get("description") or entry.get("user_name", f"BE {uid}")
                vals = [
                    comp,
                    parent_name,
                    failure_mode,
                    entry.get("fmea_effect", ""),
                    entry.get("fmea_cause", ""),
                    entry.get("fmea_severity", ""),
                    entry.get("fmea_occurrence", ""),
                    entry.get("fmea_detection", ""),
                    rpn,
                    req_ids,
                ]
                tree.insert("", "end", values=vals, tags=(st,))

        row += 1

        if reqs1 or reqs2:
            tk.Label(self.inner, text="Requirements", font=heading_font).grid(row=row, column=0, sticky="w", padx=5, pady=5)
            row += 1
            frame = tk.Frame(self.inner)
            frame.grid(row=row, column=0, sticky="nsew", padx=5, pady=5)
            vbar = tk.Scrollbar(frame, orient="vertical")
            text = tk.Text(frame, wrap="word", yscrollcommand=vbar.set, height=8)
            text.tag_configure("added", foreground="blue")
            text.tag_configure("removed", foreground="red")
            vbar.config(command=text.yview)
            text.grid(row=0, column=0, sticky="nsew")
            vbar.grid(row=0, column=1, sticky="ns")
            frame.grid_columnconfigure(0, weight=1)
            frame.grid_rowconfigure(0, weight=1)

            def fmt(r):
                return f"[{r.get('id','')}] [{r.get('req_type','')}] [{r.get('asil','')}] {r.get('text','')}"

            all_ids = sorted(set(reqs1) | set(reqs2))
            for rid in all_ids:
                r1 = reqs1.get(rid)
                r2 = reqs2.get(rid)
                if r1 and not r2:
                    text.insert(tk.END, f"Removed: ")
                    self.insert_diff_text(text, fmt(r1), "")
                elif r2 and not r1:
                    text.insert(tk.END, f"Added: ")
                    self.insert_diff_text(text, "", fmt(r2))
                else:
                    if json.dumps(r1, sort_keys=True) != json.dumps(r2, sort_keys=True):
                        text.insert(tk.END, f"Updated: ")
                        self.insert_diff_text(text, fmt(r1), fmt(r2))
                    else:
                        text.insert(tk.END, fmt(r2))
                text.insert(tk.END, "\n")

            row += 1

class VersionCompareDialog(tk.Toplevel):
    def __init__(self, master, app):
        super().__init__(master)
        self.app = app
        self.title("Compare Versions")
        self.protocol("WM_DELETE_WINDOW", self.on_close)

        names = [v["name"] for v in self.app.versions]
        tk.Label(self, text="Base version:").pack(padx=5, pady=2)
        self.base_var = tk.StringVar()
        self.base_combo = ttk.Combobox(self, values=names, textvariable=self.base_var, state="readonly")
        self.base_combo.pack(fill=tk.X, padx=5)

        tk.Label(self, text="Compare with:").pack(padx=5, pady=2)
        self.other_var = tk.StringVar()
        self.other_combo = ttk.Combobox(self, values=names, textvariable=self.other_var, state="readonly")
        self.other_combo.pack(fill=tk.X, padx=5)
        self.other_combo.bind("<<ComboboxSelected>>", self.compare)

        # canvas to display FTA differences
        canvas_frame = tk.Frame(self)
        canvas_frame.pack(fill=tk.BOTH, expand=True, padx=5, pady=5)
        self.tree_canvas = tk.Canvas(canvas_frame, width=600, height=300, bg="white")
        vbar = tk.Scrollbar(canvas_frame, orient=tk.VERTICAL, command=self.tree_canvas.yview)
        self.tree_canvas.configure(yscrollcommand=vbar.set)
        vbar.pack(side=tk.RIGHT, fill=tk.Y)
        self.tree_canvas.pack(side=tk.LEFT, fill=tk.BOTH, expand=True)

        # table for FMEA differences - mimic the full FMEA table
        columns = [
            "FMEA",
            "Component",
            "Parent",
            "Failure Mode",
            "Failure Effect",
            "Cause",
            "S",
            "O",
            "D",
            "RPN",
            "Requirements",
        ]
        self.fmea_tree = ttk.Treeview(self, columns=columns, show="headings")
        for col in columns:
            self.fmea_tree.heading(col, text=col)
            width = 120
            if col in ["Failure Effect", "Cause", "Requirements"]:
                width = 180
            elif col == "Parent":
                width = 150
            self.fmea_tree.column(col, width=width, anchor="center")
        self.fmea_tree.pack(fill=tk.BOTH, expand=True, padx=5, pady=5)
        self.fmea_tree.tag_configure("added", background="#cce5ff")
        self.fmea_tree.tag_configure("removed", background="#f8d7da")
        self.fmea_tree.tag_configure("existing", background="#e2e3e5")

        # text box for detailed log of changes
        log_frame = tk.Frame(self)
        log_frame.pack(fill=tk.BOTH, expand=True, padx=5, pady=5)
        vbar_log = tk.Scrollbar(log_frame, orient=tk.VERTICAL)
        self.log_text = tk.Text(
            log_frame,
            wrap="word",
            yscrollcommand=vbar_log.set,
            height=8,
        )
        vbar_log.config(command=self.log_text.yview)
        vbar_log.pack(side=tk.RIGHT, fill=tk.Y)
        self.log_text.pack(side=tk.LEFT, fill=tk.BOTH, expand=True)
        self.log_text.tag_configure("added", foreground="blue")
        self.log_text.tag_configure("removed", foreground="red")

    def insert_diff(self, old, new):
        """Insert a colorized diff between old and new strings."""
        matcher = difflib.SequenceMatcher(None, old, new)
        for tag, i1, i2, j1, j2 in matcher.get_opcodes():
            if tag == "equal":
                self.log_text.insert(tk.END, old[i1:i2])
            elif tag == "delete":
                self.log_text.insert(tk.END, old[i1:i2], "removed")
            elif tag == "insert":
                self.log_text.insert(tk.END, new[j1:j2], "added")
            elif tag == "replace":
                self.log_text.insert(tk.END, old[i1:i2], "removed")
                self.log_text.insert(tk.END, new[j1:j2], "added")

    def diff_segments(self, old, new):
        """Return [(text, color)] representing the diff between old and new."""
        matcher = difflib.SequenceMatcher(None, old, new)
        segments = []
        for tag, i1, i2, j1, j2 in matcher.get_opcodes():
            if tag == "equal":
                segments.append((old[i1:i2], "black"))
            elif tag == "delete":
                segments.append((old[i1:i2], "red"))
            elif tag == "insert":
                segments.append((new[j1:j2], "blue"))
            elif tag == "replace":
                segments.append((old[i1:i2], "red"))
                segments.append((new[j1:j2], "blue"))
        return segments

    def draw_segment_text(self, canvas, cx, cy, segments, font_obj):
        """Draw colored text segments centered on (cx, cy)."""
        # Split segments into lines
        lines = [[]]
        for text, color in segments:
            parts = text.split("\n")
            for idx, part in enumerate(parts):
                if idx > 0:
                    lines.append([])
                lines[-1].append((part, color))

        line_height = font_obj.metrics("linespace")
        total_height = line_height * len(lines)
        start_y = cy - total_height / 2
        for line in lines:
            line_width = sum(font_obj.measure(part) for part, _ in line)
            start_x = cx - line_width / 2
            x = start_x
            for part, color in line:
                if part:
                    canvas.create_text(
                        x,
                        start_y,
                        text=part,
                        anchor="nw",
                        fill=color,
                        font=font_obj,
                    )
                    x += font_obj.measure(part)
            start_y += line_height

    def draw_small_tree(self, canvas, node):
        def draw_connections(n):
            region_width = 60
            parent_bottom = (n.x, n.y + 20)
            for i, ch in enumerate(n.children):
                parent_conn = (
                    n.x - region_width / 2 + (i + 0.5) * (region_width / len(n.children)),
                    parent_bottom[1],
                )
                child_top = (ch.x, ch.y - 25)
                if self.app.fta_drawing_helper:
                    self.app.fta_drawing_helper.draw_90_connection(
                        canvas, parent_conn, child_top, outline_color="dimgray", line_width=1
                    )
                draw_connections(ch)

        def draw_node_simple(n):
            fill = self.app.get_node_fill_color(n)
            eff_x, eff_y = n.x, n.y
            top_text = n.node_type
            bottom_text = n.name
            typ = n.node_type.upper()
            if typ in ["GATE", "RIGOR LEVEL", "TOP EVENT"]:
                if n.gate_type and n.gate_type.upper() == "OR":
                    self.app.fta_drawing_helper.draw_rotated_or_gate_shape(
                        canvas,
                        eff_x,
                        eff_y,
                        scale=40,
                        top_text=top_text,
                        bottom_text=bottom_text,
                        fill=fill,
                        outline_color="dimgray",
                        line_width=1,
                    )
                else:
                    self.app.fta_drawing_helper.draw_rotated_and_gate_shape(
                        canvas,
                        eff_x,
                        eff_y,
                        scale=40,
                        top_text=top_text,
                        bottom_text=bottom_text,
                        fill=fill,
                        outline_color="dimgray",
                        line_width=1,
                    )
            else:
                self.app.fta_drawing_helper.draw_circle_event_shape(
                    canvas,
                    eff_x,
                    eff_y,
                    45,
                    top_text=top_text,
                    bottom_text=bottom_text,
                    fill=fill,
                    outline_color="dimgray",
                    line_width=1,
                )

        def draw_all(n):
            draw_node_simple(n)
            for ch in n.children:
                draw_all(ch)

        canvas.delete("all")
        draw_connections(node)
        draw_all(node)
        canvas.config(scrollregion=canvas.bbox("all"))

    def compare(self, event=None):
        import json  # ensure available even if module-level import is altered
        base = self.base_var.get()
        other = self.other_var.get()
        if not base or not other:
            return
        data1 = data2 = None
        for v in self.app.versions:
            if v["name"] == base:
                data1 = v["data"]
            if v["name"] == other:
                data2 = v["data"]
        if data1 is None or data2 is None:
            return

        map1 = self.app.node_map_from_data(data1["top_events"])
        map2 = self.app.node_map_from_data(data2["top_events"])

        def build_conn_set(events):
            conns = set()
            def visit(d):
                for ch in d.get("children", []):
                    conns.add((d["unique_id"], ch["unique_id"]))
                    visit(ch)
            for t in events:
                visit(t)
            return conns

        conns1 = build_conn_set(data1["top_events"])
        conns2 = build_conn_set(data2["top_events"])
        conn_status = {}
        for c in conns1 | conns2:
            if c in conns1 and c not in conns2:
                conn_status[c] = "removed"
            elif c in conns2 and c not in conns1:
                conn_status[c] = "added"
            else:
                conn_status[c] = "existing"

        status = {}
        for nid in set(map1) | set(map2):
            if nid in map1 and nid not in map2:
                status[nid] = "removed"
            elif nid in map2 and nid not in map1:
                status[nid] = "added"
            else:
                if json.dumps(map1[nid], sort_keys=True) != json.dumps(map2[nid], sort_keys=True):
                    status[nid] = "added"
                else:
                    status[nid] = "existing"

        module = sys.modules.get(self.app.__class__.__module__)
        FaultTreeNodeCls = getattr(module, 'FaultTreeNode', None)
        if not FaultTreeNodeCls and self.app.top_events:
            FaultTreeNodeCls = type(self.app.top_events[0])
        if not FaultTreeNodeCls:
            return

        new_roots = [FaultTreeNodeCls.from_dict(t) for t in data2["top_events"]]
        removed_ids = [nid for nid, st in status.items() if st == "removed"]
        for rid in removed_ids:
            nd = map1[rid]
            new_roots.append(FaultTreeNodeCls.from_dict(nd))

        # Build lookup of nodes actually drawn so extra connections can be
        # rendered even when the structure changed.
        node_objs = {}

        def collect_nodes(n):
            if n.unique_id not in node_objs:
                node_objs[n.unique_id] = n
            for ch in n.children:
                collect_nodes(ch)

        for r in new_roots:
            collect_nodes(r)

        self.tree_canvas.delete("all")

        def draw_connections(n):
            region_width = 60
            parent_bottom = (n.x, n.y + 20)
            for i, ch in enumerate(n.children):
                parent_conn = (
                    n.x - region_width / 2 + (i + 0.5) * (region_width / len(n.children)),
                    parent_bottom[1],
                )
                child_top = (ch.x, ch.y - 25)
                if self.app.fta_drawing_helper:
                    edge_st = conn_status.get((n.unique_id, ch.unique_id), "existing")
                    if status.get(n.unique_id) == "removed" or status.get(ch.unique_id) == "removed":
                        edge_st = "removed"
                    color = "gray"
                    if edge_st == "added":
                        color = "blue"
                    elif edge_st == "removed":
                        color = "red"
                    self.app.fta_drawing_helper.draw_90_connection(
                        self.tree_canvas,
                        parent_conn,
                        child_top,
                        outline_color=color,
                        line_width=1,
                    )
                draw_connections(ch)

        def draw_node(n):
            st = status.get(n.unique_id, "existing")
            color = "dimgray"
            if st == "added":
                color = "blue"
            elif st == "removed":
                color = "red"

            # Use the same information as the main diagram
            source = n if getattr(n, "is_primary_instance", True) else getattr(n, "original", n)
            subtype_text = source.input_subtype if source.input_subtype else "N/A"
            display_label = source.display_label
            old_data = map1.get(n.unique_id)
            new_data = map2.get(n.unique_id)

            def req_lines(reqs):
                return "; ".join(
                    f"[{r.get('id','')}] [{r.get('req_type','')}] {r.get('text','')}" for r in reqs
                )

            if old_data and new_data:
                desc_segments = [("Desc: ", "black")] + self.diff_segments(
                    old_data.get("description", ""), new_data.get("description", "")
                )
                rat_segments = [("Rationale: ", "black")] + self.diff_segments(
                    old_data.get("rationale", ""), new_data.get("rationale", "")
                )
                req_segments = [("Reqs: ", "black")] + self.diff_segments(
                    req_lines(old_data.get("safety_requirements", [])),
                    req_lines(new_data.get("safety_requirements", [])),
                )
            else:
                desc_segments = [("Desc: " + source.description, "black")]
                rat_segments = [("Rationale: " + source.rationale, "black")]
                req_segments = [
                    ("Reqs: " + req_lines(getattr(source, "safety_requirements", [])), "black")
                ]

            segments = [
                (f"Type: {source.node_type}\n", "black"),
                (f"Subtype: {subtype_text}\n", "black"),
                (f"{display_label}\n", "black"),
            ] + desc_segments + [("\n\n", "black")] + rat_segments + [("\n\n", "black")] + req_segments

            top_text = "".join(seg[0] for seg in segments)
            bottom_text = n.name

            fill = self.app.get_node_fill_color(n)
            eff_x, eff_y = n.x, n.y
            typ = n.node_type.upper()
            items_before = self.tree_canvas.find_all()
            if typ in ["GATE", "RIGOR LEVEL", "TOP EVENT"]:
                if n.gate_type and n.gate_type.upper() == "OR":
                    self.app.fta_drawing_helper.draw_rotated_or_gate_shape(
                        self.tree_canvas,
                        eff_x,
                        eff_y,
                        scale=40,
                        top_text=top_text,
                        bottom_text=bottom_text,
                        fill=fill,
                        outline_color=color,
                        line_width=2,
                    )
                else:
                    self.app.fta_drawing_helper.draw_rotated_and_gate_shape(
                        self.tree_canvas,
                        eff_x,
                        eff_y,
                        scale=40,
                        top_text=top_text,
                        bottom_text=bottom_text,
                        fill=fill,
                        outline_color=color,
                        line_width=2,
                    )
            else:
                self.app.fta_drawing_helper.draw_circle_event_shape(
                    self.tree_canvas,
                    eff_x,
                    eff_y,
                    45,
                    top_text=top_text,
                    bottom_text=bottom_text,
                    fill=fill,
                    outline_color=color,
                    line_width=2,
                )

            items_after = self.tree_canvas.find_all()
            text_id = None
            for item in items_after:
                if item in items_before:
                    continue
                if self.tree_canvas.type(item) == "text" and self.tree_canvas.itemcget(item, "text") == top_text:
                    text_id = item
                    break

            if text_id and any(c in ("red", "blue") for _, c in segments):
                bbox = self.tree_canvas.bbox(text_id)
                cx = (bbox[0] + bbox[2]) / 2
                cy = (bbox[1] + bbox[3]) / 2
                self.tree_canvas.itemconfigure(text_id, state="hidden")
                self.draw_segment_text(self.tree_canvas, cx, cy, segments, self.app.diagram_font)
            for ch in n.children:
                draw_node(ch)

        for r in new_roots:
            draw_connections(r)
            draw_node(r)

        # Draw removed links between nodes that still exist in the new
        # structure. These won't be part of the tree so handle them
        # separately using the collected node objects.
        existing_pairs = set()
        for p in node_objs.values():
            for ch in p.children:
                existing_pairs.add((p.unique_id, ch.unique_id))

        for (pid, cid), st in conn_status.items():
            if st != "removed":
                continue
            if (pid, cid) in existing_pairs:
                continue
            if pid in node_objs and cid in node_objs:
                parent = node_objs[pid]
                child = node_objs[cid]
                parent_pt = (parent.x, parent.y + 20)
                child_pt = (child.x, child.y - 25)
                if self.app.fta_drawing_helper:
                    self.app.fta_drawing_helper.draw_90_connection(
                        self.tree_canvas,
                        parent_pt,
                        child_pt,
                        outline_color="red",
                        line_width=1,
                    )

        self.tree_canvas.config(scrollregion=self.tree_canvas.bbox("all"))

        # ----- FMEA diff -----
        self.fmea_tree.delete(*self.fmea_tree.get_children())
        self.log_text.delete("1.0", tk.END)

        # --- log FTA textual changes ---
        for nid, st in status.items():
            if st == "added":
                node = map2[nid]
                self.log_text.insert(
                    tk.END, f"Added node {node.get('user_name', nid)}\n", "added"
                )
            elif st == "removed":
                node = map1[nid]
                self.log_text.insert(
                    tk.END, f"Removed node {node.get('user_name', nid)}\n", "removed"
                )
            else:
                n1 = map1[nid]
                n2 = map2[nid]
                if n1.get("description", "") != n2.get("description", ""):
                    self.log_text.insert(
                        tk.END,
                        f"Description change for {n1.get('user_name', nid)}: ",
                    )
                    self.insert_diff(n1.get("description", ""), n2.get("description", ""))
                    self.log_text.insert(tk.END, "\n")
                if n1.get("rationale", "") != n2.get("rationale", ""):
                    self.log_text.insert(
                        tk.END,
                        f"Rationale change for {n1.get('user_name', nid)}: ",
                    )
                    self.insert_diff(n1.get("rationale", ""), n2.get("rationale", ""))
                    self.log_text.insert(tk.END, "\n")
                def req_lines(reqs):
                    lines = []
                    for r in reqs:
                        lines.append(
                            f"[{r.get('id','')}] [{r.get('req_type','')}] [{r.get('asil','')}] {r.get('text','')}"
                        )
                    return "\n".join(lines)

                req1 = req_lines(n1.get("safety_requirements", []))
                req2 = req_lines(n2.get("safety_requirements", []))
                if req1 != req2:
                    self.log_text.insert(
                        tk.END,
                        f"Requirements change for {n1.get('user_name', nid)}: ",
                    )
                    self.insert_diff(req1, req2)
                    self.log_text.insert(tk.END, "\n")

        fmea1 = {f["name"]: f for f in data1.get("fmeas", [])}
        fmea2 = {f["name"]: f for f in data2.get("fmeas", [])}
        all_names = set(fmea1) | set(fmea2)
        for name in sorted(all_names):
            entries1 = {e["unique_id"]: e for e in fmea1.get(name, {}).get("entries", [])}
            entries2 = {e["unique_id"]: e for e in fmea2.get(name, {}).get("entries", [])}
            for uid in set(entries1) | set(entries2):
                if uid in entries1 and uid not in entries2:
                    st = "removed"
                    entry = entries1[uid]
                elif uid in entries2 and uid not in entries1:
                    st = "added"
                    entry = entries2[uid]
                else:
                    if json.dumps(entries1[uid], sort_keys=True) != json.dumps(entries2[uid], sort_keys=True):
                        st = "added"
                        entry = entries2[uid]
                    else:
                        st = "existing"
                        entry = entries2[uid]

                failure = entry.get("description", entry.get("user_name", f"BE {uid}"))
                parent = entry.get("parents", [{}])
                parent = parent[0] if parent else {}
                comp = parent.get("user_name") or entry.get("fmea_component", "") or "N/A"
                if parent:
                    parent_name = parent.get("user_name", f"Node {parent.get('unique_id')}")
                else:
                    parent_name = ""
                rpn = (
                    int(entry.get("fmea_severity", 1))
                    * int(entry.get("fmea_occurrence", 1))
                    * int(entry.get("fmea_detection", 1))
                )
                reqs = "; ".join(
                    f"{r.get('req_type', '')}:{r.get('text', '')}"
                    for r in entry.get("safety_requirements", [])
                )
                row = [
                    name,
                    comp,
                    parent_name,
                    failure,
                    entry.get("fmea_effect", ""),
                    entry.get("fmea_cause", ""),
                    entry.get("fmea_severity", ""),
                    entry.get("fmea_occurrence", ""),
                    entry.get("fmea_detection", ""),
                    rpn,
                    reqs,
                ]
                self.fmea_tree.insert("", "end", values=row, tags=(st,))
                if st != "existing":
                    if uid in entries1 and uid in entries2 and st == "added":
                        prefix = "Updated"
                    else:
                        prefix = "Added" if st == "added" else "Removed"
                    self.log_text.insert(tk.END, f"{prefix} FMEA entry {failure}\n", st)
                    if prefix == "Updated":
                        e1 = entries1[uid]
                        e2 = entries2[uid]
                        for fld in [
                            "description",
                            "fmea_effect",
                            "fmea_cause",
                            "fmea_severity",
                            "fmea_occurrence",
                            "fmea_detection",
                        ]:
                            v1 = str(e1.get(fld, ""))
                            v2 = str(e2.get(fld, ""))
                            if v1 != v2:
                                self.log_text.insert(tk.END, f"  {fld}: ")
                                self.insert_diff(v1, v2)
                                self.log_text.insert(tk.END, "\n")



    def on_close(self):
        self.app.diff_nodes = []
        try:
            if hasattr(self.app, "canvas") and self.app.canvas.winfo_exists():
                self.app.redraw_canvas()
        except tk.TclError:
            pass
        self.destroy()<|MERGE_RESOLUTION|>--- conflicted
+++ resolved
@@ -447,19 +447,11 @@
             return
         if self.app.review_is_closed():
             messagebox.showwarning("Review", "This review is closed")
-<<<<<<< HEAD
             return
         all_parts = self.app.review_data.participants + self.app.review_data.moderators
         dlg = UserSelectDialog(self, all_parts, initial_name=self.app.current_user)
         if not dlg.result:
             return
-=======
-            return
-        all_parts = self.app.review_data.participants + self.app.review_data.moderators
-        dlg = UserSelectDialog(self, all_parts, initial_name=self.app.current_user)
-        if not dlg.result:
-            return
->>>>>>> 5f134547
         reviewer, _ = dlg.result
         allowed = [p.name for p in all_parts]
         if reviewer not in allowed:
@@ -860,7 +852,6 @@
             display_label = source.display_label
             old_data = map1.get(n.unique_id)
             new_data = map2.get(n.unique_id)
-<<<<<<< HEAD
             def req_lines(reqs):
                 return "; ".join(
                     f"[{r.get('id','')}] [{r.get('req_type','')}] {r.get('text','')}"
@@ -887,23 +878,11 @@
                     ("Reqs: " + req_lines(getattr(source, "safety_requirements", [])), "black")
                 ]
 
-=======
-            if old_data and new_data:
-                desc_segments = [("Desc: ", "black")] + self.diff_segments(old_data.get("description", ""), new_data.get("description", ""))
-                rat_segments = [("Rationale: ", "black")] + self.diff_segments(old_data.get("rationale", ""), new_data.get("rationale", ""))
-            else:
-                desc_segments = [("Desc: " + source.description, "black")]
-                rat_segments = [("Rationale: " + source.rationale, "black")]
->>>>>>> 5f134547
             segments = [
                 (f"Type: {source.node_type}\n", "black"),
                 (f"Subtype: {subtype_text}\n", "black"),
                 (f"{display_label}\n", "black"),
-<<<<<<< HEAD
             ] + desc_segments + [("\n\n", "black")] + rat_segments + [("\n\n", "black")] + req_segments
-=======
-            ] + desc_segments + [("\n\n", "black")] + rat_segments
->>>>>>> 5f134547
 
             top_text = "".join(seg[0] for seg in segments)
             bottom_text = n.name
