--- conflicted
+++ resolved
@@ -16,11 +16,7 @@
     node_id: int
     text: str
     reviewer: str
-<<<<<<< HEAD
     target_type: str = "node"  # 'node', 'requirement', 'fmea', or 'fmea_field'
-=======
-    target_type: str = "node"  # 'node', 'requirement', or 'fmea'
->>>>>>> 7ef07c6c
     req_id: str = ""
     field: str = ""
     resolved: bool = False
@@ -212,11 +208,9 @@
                 node_name += f" [Req {c.req_id}]"
             elif c.target_type == "fmea":
                 node_name += " [FMEA]"
-<<<<<<< HEAD
             elif c.target_type == "fmea_field" and c.field:
                 node_name += f" [FMEA {c.field}]"
-=======
->>>>>>> 7ef07c6c
+
             status = "(resolved)" if c.resolved else ""
             self.comment_list.insert(tk.END, f"{c.comment_id}: {node_name} - {c.reviewer} {status}")
         self.update_buttons()
@@ -252,13 +246,11 @@
         elif target and target[0] == "fmea":
             node_id = target[1]
             c = ReviewComment(comment_id, node_id, text, reviewer, target_type="fmea")
-<<<<<<< HEAD
         elif target and target[0] == "fmea_field":
             node_id = target[1]
             c = ReviewComment(comment_id, node_id, text, reviewer,
                              target_type="fmea_field", field=target[2])
-=======
->>>>>>> 7ef07c6c
+
         elif target and target[0] == "node":
             node_id = target[1]
             c = ReviewComment(comment_id, node_id, text, reviewer)
@@ -355,7 +347,6 @@
         elif target[0] == 'fmea':
             self.app.comment_target = ('fmea', target[1])
 
-<<<<<<< HEAD
 class ReviewDocumentDialog(tk.Toplevel):
     def __init__(self, master, app, review):
         super().__init__(master)
@@ -384,9 +375,6 @@
                     rpn = entry.fmea_severity * entry.fmea_occurrence * entry.fmea_detection
                     self.text.insert(tk.END, f"Failure Mode: {label}\nRPN: {rpn}\n\n")
 
-
-=======
->>>>>>> 7ef07c6c
 class VersionCompareDialog(tk.Toplevel):
     def __init__(self, master, app):
         super().__init__(master)
