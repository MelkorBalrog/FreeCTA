--- conflicted
+++ resolved
@@ -130,10 +130,7 @@
 
     def apply(self):
         moderators = []
-<<<<<<< HEAD
         seen = {}
-=======
->>>>>>> 306bd39c
         for name_e, email_e in self.mod_rows:
             name = name_e.get().strip()
             if not name:
@@ -143,14 +140,11 @@
                 messagebox.showerror("Email", f"Invalid email address: {email}")
                 self.result = None
                 return
-<<<<<<< HEAD
             if name in seen:
                 messagebox.showerror("Participants", f"{name} already added")
                 self.result = None
                 return
             seen[name] = "moderator"
-=======
->>>>>>> 306bd39c
             moderators.append(ReviewParticipant(name, email, "moderator"))
 
         participants = []
@@ -164,14 +158,11 @@
                 self.result = None
                 return
             role = role_cb.get() if role_cb else "reviewer"
-<<<<<<< HEAD
             if name in seen:
                 messagebox.showerror("Participants", f"{name} already added")
                 self.result = None
                 return
             seen[name] = role
-=======
->>>>>>> 306bd39c
             participants.append(ReviewParticipant(name, email, role))
 
         self.result = (moderators, participants)
@@ -457,16 +448,9 @@
         if self.app.review_is_closed():
             messagebox.showwarning("Review", "This review is closed")
             return
-<<<<<<< HEAD
         all_parts = self.app.review_data.participants + self.app.review_data.moderators
         dlg = UserSelectDialog(self, all_parts, initial_name=self.app.current_user)
         if not dlg.result:
-=======
-        allowed = [p.name for p in self.app.review_data.participants]
-        allowed.extend(m.name for m in self.app.review_data.moderators)
-        reviewer = simpledialog.askstring("User", "Enter your name:", initialvalue=self.app.current_user)
-        if not reviewer:
->>>>>>> 306bd39c
             return
         reviewer, _ = dlg.result
         allowed = [p.name for p in all_parts]
@@ -718,13 +702,8 @@
                         top_text=top_text,
                         bottom_text=bottom_text,
                         fill=fill,
-<<<<<<< HEAD
                         outline_color="blue" if diff_nodes and n.unique_id in diff_nodes else "dimgray",
                         line_width=1,
-=======
-                        outline_color=outline,
-                        line_width=lw,
->>>>>>> 306bd39c
                     )
             elif typ in ["GATE", "RIGOR LEVEL", "TOP EVENT"]:
                 if n.gate_type and n.gate_type.upper() == "OR":
@@ -737,13 +716,8 @@
                             top_text=top_text,
                             bottom_text=bottom_text,
                             fill=fill,
-<<<<<<< HEAD
                             outline_color="blue" if diff_nodes and n.unique_id in diff_nodes else "dimgray",
                             line_width=1,
-=======
-                            outline_color=outline,
-                            line_width=lw,
->>>>>>> 306bd39c
                         )
                 else:
                     if self.dh:
@@ -755,13 +729,8 @@
                             top_text=top_text,
                             bottom_text=bottom_text,
                             fill=fill,
-<<<<<<< HEAD
                             outline_color="blue" if diff_nodes and n.unique_id in diff_nodes else "dimgray",
                             line_width=1,
-=======
-                            outline_color=outline,
-                            line_width=lw,
->>>>>>> 306bd39c
                         )
             else:
                 if self.dh:
@@ -773,13 +742,8 @@
                         top_text=top_text,
                         bottom_text=bottom_text,
                         fill=fill,
-<<<<<<< HEAD
                         outline_color="blue" if diff_nodes and n.unique_id in diff_nodes else "dimgray",
                         line_width=1,
-=======
-                        outline_color=outline,
-                        line_width=lw,
->>>>>>> 306bd39c
                     )
 
         def draw_all(n):
@@ -931,16 +895,12 @@
                     rpn,
                     req_ids,
                 ]
-<<<<<<< HEAD
                 status = "existing"
                 old_entries = old_fmea.get(name, {})
                 old_entry = old_entries.get(entry.unique_id)
                 if not old_entry or json.dumps(old_entry, sort_keys=True) != json.dumps(entry.to_dict(), sort_keys=True):
                     status = "added"
                 tree.insert("", "end", values=vals, tags=(status,))
-=======
-                tree.insert("", "end", values=vals, tags=(st,))
->>>>>>> 306bd39c
 
             row += 1
 
